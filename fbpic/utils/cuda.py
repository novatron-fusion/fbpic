# Copyright 2016, FBPIC contributors
# Authors: Remi Lehe, Manuel Kirchen
# License: 3-Clause-BSD-LBNL
"""
This file is part of the Fourier-Bessel Particle-In-Cell code (FB-PIC)
It defines a set of generic functions that operate on a GPU.
"""
from numba import cuda

# Check if CUDA is available and set variable accordingly
try:
    cuda_installed = cuda.is_available()
except Exception:
    cuda_installed = False
<<<<<<< HEAD
=======
try:
    import cupy
    cupy_installed = cupy.is_available()
    assert int(cupy.__version__[0]) >= 6 # Require cupy version 6
except Exception:
    cupy_installed = False
>>>>>>> 0461281d

# -----------------------------------------------------
# CUDA grid utilities
# -----------------------------------------------------

def cuda_tpb_bpg_1d(x, TPB = 256):
    """
    Get the needed blocks per grid for a 1D CUDA grid.

    Parameters :
    ------------
    x : int
        Total number of threads

    TPB : int
        Threads per block

    Returns :
    ---------
    BPG : int
        Number of blocks per grid

    TPB : int
        Threads per block
    """
    # Calculates the needed blocks per grid
    BPG = int(x/TPB + 1)
    return BPG, TPB

def cuda_tpb_bpg_2d(x, y, TPBx = 8, TPBy = 8):
    """
    Get the needed blocks per grid for a 2D CUDA grid.

    Parameters :
    ------------
    x, y  : int
        Total number of threads in first and second dimension

    TPBx, TPBy : int
        Threads per block in x and y

    Returns :
    ------------
    (BPGx, BPGy) : tuple of ints
        Number of blocks per grid in x and y

    (TPBx, TPBy) : tuple of ints
        Threads per block in x and y
    """
    # Calculates the needed blocks per grid
    BPGx = int(x/TPBx + 1)
    BPGy = int(y/TPBy + 1)
    return (BPGx, BPGy), (TPBx, TPBy)

# -----------------------------------------------------
# CUDA memory management
# -----------------------------------------------------

def send_data_to_gpu(simulation):
    """
    Send the simulation data to the GPU.
    Calls the functions of the particle and field package
    that send the data to the GPU.

    Parameters :
    ------------
    simulation : object
        A simulation object that contains the particle
        (ptcl) and field object (fld)
    """
    # Send particles to the GPU (if CUDA is used)
    for species in simulation.ptcl :
        if species.use_cuda:
            species.send_particles_to_gpu()
    # Send fields to the GPU (if CUDA is used)
    simulation.fld.send_fields_to_gpu()

def receive_data_from_gpu(simulation):
    """
    Receive the simulation data from the GPU.
    Calls the functions of the particle and field package
    that receive the data from the GPU.

    Parameters :
    ------------
    simulation : object
        A simulation object that contains the particle
        (ptcl) and field object (fld)
    """
    # Receive the particles from the GPU (if CUDA is used)
    for species in simulation.ptcl :
        if species.use_cuda:
            species.receive_particles_from_gpu()
    # Receive fields from the GPU (if CUDA is used)
    simulation.fld.receive_fields_from_gpu()

# -----------------------------------------------------
# CUDA mpi management
# -----------------------------------------------------

def mpi_select_gpus(mpi):
    """
    Selects the correct GPU used by the current MPI process

    Parameters :
    ------------
    mpi: an mpi4py.MPI object
    """
    n_gpus = len(cuda.gpus)
    rank = mpi.COMM_WORLD.rank
    for i_gpu in range(n_gpus):
        if rank%n_gpus == i_gpu:
            cuda.select_device(i_gpu)
        mpi.COMM_WORLD.barrier()<|MERGE_RESOLUTION|>--- conflicted
+++ resolved
@@ -12,15 +12,12 @@
     cuda_installed = cuda.is_available()
 except Exception:
     cuda_installed = False
-<<<<<<< HEAD
-=======
 try:
     import cupy
     cupy_installed = cupy.is_available()
     assert int(cupy.__version__[0]) >= 6 # Require cupy version 6
 except Exception:
     cupy_installed = False
->>>>>>> 0461281d
 
 # -----------------------------------------------------
 # CUDA grid utilities
