# Copyright 2016, FBPIC contributors
# Authors: Remi Lehe, Manuel Kirchen, Kevin Peters, Soeren Jalas
# License: 3-Clause-BSD-LBNL
"""
Fourier-Bessel Particle-In-Cell (FB-PIC) main file

This file steers and controls the simulation.
"""
# When cuda is available, select one GPU per mpi process
# (This needs to be done before the other imports,
# as it sets the cuda context)
from fbpic.utils.mpi import MPI
# Check if threading is available
from .utils.threading import threading_enabled, numba_version
# Check if CUDA is available, then import CUDA functions
from .utils.cuda import cuda_installed, \
    cupy_installed, cupy_version, numba_cuda_installed
if cuda_installed:
    from .utils.cuda import send_data_to_gpu, \
                receive_data_from_gpu, mpi_select_gpus
    mpi_select_gpus( MPI )
    if cupy_installed:
        import cupy

# Import the rest of the requirements
import sys
import warnings
import numba
import numpy as np
from scipy.constants import m_e, m_p, e, c
from .utils.printing import ProgressBar, print_simulation_setup
from .particles import Particles
from .particles.injection.continuous_injection import _check_dens_func_arguments
from .lpa_utils.boosted_frame import BoostConverter
from .fields import Fields
from .boundaries import BoundaryCommunicator, MovingWindow

class Simulation(object):
    """
    Top-level simulation class that contains all the simulation
    data, as well as the methods to perform the PIC cycle.

    The `Simulation` class has several important attributes:

    - `fld`, a `Fields` object which contains the field information
    - `ptcl`, a list of `Particles` objects (one per species)
    - `diags`, a list of diagnostics to be run during the simulation
    - `comm`, a `BoundaryCommunicator`, which contains the MPI decomposition
    """

    def __init__(self, Nz, zmax, Nr, rmax, Nm, dt,
                 p_zmin=-np.inf, p_zmax=np.inf, p_rmin=0, p_rmax=np.inf,
                 p_nz=None, p_nr=None, p_nt=None, n_e=None, zmin=0.,
                 n_order=-1, dens_func=None, filter_currents=True,
                 v_comoving=None, use_galilean=True,
                 initialize_ions=False, use_cuda=False, n_guard=None,
                 n_damp={'z':64, 'r':32},
                 exchange_period=None,
                 current_correction='curl-free',
                 boundaries={'z':'periodic', 'r':'reflective'},
                 gamma_boost=None, use_all_mpi_ranks=True,
                 particle_shape='linear', verbose_level=1,
                 smoother=None, use_ruyten_shapes=True,
                 use_modified_volume=True ):
        """
        Initializes a simulation.

        By default, this will not create any particle species. You can
        then add particles species to the simulation by using e.g. the method
        ``add_new_species`` of the simulation object.

        .. note::

            As a short-cut, you can also directly create particle
            species when initializing the ``Simulation`` object,
            by passing the aguments `n_e`, `p_rmin`, `p_rmax`, `p_nz`,
            `p_nr`, `p_nt`, and `dens_func`. This will create:

                - an electron species
                - (if ``initialize_ions`` is True) an ion species (Hydrogen 1+)

            See the docstring of the method ``add_new_species`` for the
            above-mentioned arguments (where `n_e` has been re-labeled as `n`).

        Parameters
        ----------
        Nz: int
            The number of gridpoints along z
        Nr: int
            The number of gridpoints along r

        zmax: float
            The position of the edge of the simulation in z
            (More precisely, the position of the edge of the last cell)
        rmax: float
            The position of the edge of the simulation in r
            (More precisely, the position of the edge of the last
            cell)

        Nm: int
            The number of azimuthal modes taken into account. (The simulation
            uses the modes from `m=0` to `m=(Nm-1)`.)

        dt: float
            The timestep of the simulation

        n_order: int, optional
           The order of the stencil for z derivatives in the Maxwell solver.
           Use -1 for infinite order, i.e. for exact dispersion relation in
           all direction (adviced for single-GPU/single-CPU simulation).
           Use a positive number (and multiple of 2) for a finite-order stencil
           (required for multi-GPU/multi-CPU with MPI). A large `n_order` leads
           to more overhead in MPI communications, but also to a more accurate
           dispersion relation for electromagnetic waves. (Typically,
           `n_order = 32` is a good trade-off.) See `this article
           <https://arxiv.org/abs/1611.05712>`_ for more information.

        zmin: float, optional
           The position of the edge of the simulation box.
           (More precisely, the position of the edge of the first cell)

        initialize_ions: bool, optional
           Whether to initialize the neutralizing ions
        filter_currents: bool, optional
            Whether to filter the currents and charge in k space

        v_comoving: float or None, optional
            If this variable is None, the standard PSATD is used (default).
            Otherwise, the current is assumed to be "comoving",
            i.e. constant with respect to (z - v_comoving * t).
            This can be done in two ways: either by
            - Using a PSATD scheme that takes this hypothesis into account
            - Solving the PSATD scheme in a Galilean frame
        use_galilean: bool, optional
            Determines which one of the two above schemes is used
            When use_galilean is true, the whole grid moves
            with a speed v_comoving

        use_cuda: bool, optional
            Whether to use CUDA (GPU) acceleration

        n_guard: int, optional
            Number of guard cells to use at the left and right of
            a domain, when performing parallel (MPI) computation
            or when using open boundaries. Defaults to None, which
            calculates the required guard cells for n_order
            automatically (approx 2*n_order). If no MPI is used and
            in the case of open boundaries with an infinite order stencil,
            n_guard defaults to 64, if not set otherwise.
        n_damp: dict, optional
            A dictionary with 'z' and 'r' as keys, and integers as values.
            The integers represent the number of damping cells in the
            longitudinal (z) and transverse (r) directions, respectively.
            The damping cells in z are only used if `boundaries['z']` is
            `'open'`, and are added at the left and right edge of the
            simulation domain. The damping cells in r are used only if
            `boundaries['r']` is `'open'`, and are added at upper
            radial boundary (at `rmax`).

        exchange_period: int, optional
            Number of iterations before which the particles are exchanged.
            If set to None, the maximum exchange period is calculated
            automatically: Within exchange_period timesteps, the
            particles should never be able to travel more than
            (n_guard/2 - particle_shape order) cells. (Setting exchange_period
            to small values can substantially affect the performance)

        boundaries: dict, optional
            A dictionary with 'z' and 'r' as keys, and strings as values.
            This specifies the field boundary in the longitudinal (z) and
            transverse (r) direction respectively:
              - `boundaries['z']` can be either `'periodic'` or `'open'`
                (for field-absorbing boundary).
              - `boundaries['r']` can be either `'reflective'` or `'open'`
                (for field-absorbing boundary). For `'open'`, this adds
                Perfectly-Matched-Layers in the radial direction ; note that
                the computation is significantly more costly in this case.

        current_correction: string, optional
            The method used in order to ensure that the continuity equation
            is satisfied. Either `curl-free` or `cross-deposition`.
            `curl-free` is faster but less local.

        gamma_boost : float, optional
            When running the simulation in a boosted frame, set the
            value of `gamma_boost` to the corresponding Lorentz factor.
            All the other quantities (zmin, zmax, n_e, etc.) are to be given
            in the lab frame.

        use_all_mpi_ranks: bool, optional
            When launching the simulation with mpirun:

            - if `use_all_mpi_ranks` is True (default):
              All the MPI ranks will contribute to the same simulation,
              using domain-decomposition to share the work.
            - if `use_all_mpi_ranks` is False:
              Each MPI rank will run an independent simulation.
              This can be useful when running parameter scans. In this case,
              make sure that your input script is written so that the input
              parameters and output folder depend on the MPI rank.

        particle_shape: str, optional
            Set the particle shape for the charge/current deposition.
            Possible values are 'cubic', 'linear'. ('cubic' corresponds to
            third order shapes and 'linear' to first order shapes).

        verbose_level: int, optional
            Print information about the simulation setup after
            initialization of the Simulation class.
            0 - Print no information
            1 (Default) - Print basic information
            2 - Print detailed information

        smoother: an instance of :any:`BinomialSmoother`, optional
            Determines how the charge and currents are smoothed.
            (Default: one-pass binomial filter and no compensator.)

        use_ruyten_shapes: bool, optional
            Whether to use Ruyten shape factors for the particle deposition.
            (Ruyten JCP 105 (1993) https://doi.org/10.1006/jcph.1993.1070)
            This ensures that a uniform distribution of macroparticles
            leads to a uniform charge density deposited on the grid,
            even close to the axis (in the limit of many particles in r).

        use_modified_volume: bool, optional
            Whether to use a slightly-modified, effective cell volume, that
            ensures that the charge deposited near the axis is correctly
            taken into account by the spectral cylindrical Maxwell solver.
        """
        # Check whether to use CUDA
        self.use_cuda = use_cuda
        if self.use_cuda and not cuda_installed:
            warning_message = 'GPU not available for the simulation.\n'
            if not numba_cuda_installed:
                warning_message += \
                '(This is because the `numba` package was not able to find a GPU.)\n'
            elif not cupy_installed:
                warning_message += \
                '(This is because the `cupy` package is not installed.)\n'
            warning_message += 'Performing the simulation on CPU.'
            warnings.warn( warning_message )
            self.use_cuda = False
        # Check that cupy, numba and Python have the right version
        if self.use_cuda:
            if cupy_version < (7,0):
                raise RuntimeError(
                    'In order to run on GPUs, FBPIC version 0.20 and later \n'
                    'requires `cupy` version 7.0 (or later).\n(The `cupy` '
                    'version on your current system is %d.%d.)\nPlease '
                    'install the latest version of `cupy`.' %cupy_version)
            elif numba_version < (0,46):
                raise RuntimeError(
                    'In order to run on GPUs, FBPIC version 0.16 and later \n'
                    'requires `numba` version 0.46 (or later).\n(The `numba` '
                    'version on your current system is %d.%d.)\nPlease install'
                    ' the latest version of `numba`.' %numba_version)
            elif sys.version_info.major < 3:
                raise RuntimeError(
                    'In order to run on GPUs, FBPIC version 0.16 and later \n'
                    'requires Python 3.\n(The Python version on your current '
                    'system is Python 2.)\nPlease install Python 3.')
        # CPU multi-threading
        self.use_threading = threading_enabled
        if self.use_threading:
            self.cpu_threads = numba.config.NUMBA_NUM_THREADS
        else:
            self.cpu_threads = 1

        # Register the comoving parameters
        self.v_comoving = v_comoving
        self.use_galilean = use_galilean
        if v_comoving is None:
            self.use_galilean = False

        # When running the simulation in a boosted frame, convert the arguments
        if gamma_boost is not None:
            self.boost = BoostConverter( gamma_boost )
            zmin, zmax, dt = self.boost.copropag_length([ zmin, zmax, dt ])
        else:
            self.boost = None
        # Register time step
        self.dt = dt

        # Initialize the boundary communicator
        cdt_over_dr = c*dt / (rmax/Nr)
        self.comm = BoundaryCommunicator( Nz, zmin, zmax, Nr, rmax, Nm, dt,
            self.v_comoving, self.use_galilean, boundaries, n_order,
            n_guard, n_damp, cdt_over_dr, None, exchange_period,
            use_all_mpi_ranks )
        self.use_pml = self.comm.use_pml
        # Modify domain region
        zmin, zmax, Nz = self.comm.divide_into_domain()
        Nr = self.comm.get_Nr( with_damp=True )
        rmax = self.comm.get_rmax( with_damp=True )
        # Initialize the field structure
        self.fld = Fields( Nz, zmax, Nr, rmax, Nm, dt,
                    n_order=n_order, zmin=zmin,
                    v_comoving=v_comoving,
                    use_pml=self.use_pml,
                    use_galilean=use_galilean,
                    current_correction=current_correction,
                    use_cuda=self.use_cuda,
                    smoother=smoother,
                    # Only create threading buffers when running on CPU
                    create_threading_buffers=(self.use_cuda is False),
                    use_ruyten_shapes=use_ruyten_shapes,
                    use_modified_volume=use_modified_volume )

        # Initialize the electrons and the ions
        self.grid_shape = self.fld.interp[0].Ez.shape
        self.particle_shape = particle_shape
        self.ptcl = []
        if n_e is not None:
            # - Initialize the electrons
            self.add_new_species( q=-e, m=m_e, n=n_e, dens_func=dens_func,
                                  p_nz=p_nz, p_nr=p_nr, p_nt=p_nt,
                                  p_zmin=p_zmin, p_zmax=p_zmax,
                                  p_rmin=p_rmin, p_rmax=p_rmax )
            # - Initialize the ions
            if initialize_ions:
                self.add_new_species( q=e, m=m_p, n=n_e, dens_func=dens_func,
                                  p_nz=p_nz, p_nr=p_nr, p_nt=p_nt,
                                  p_zmin=p_zmin, p_zmax=p_zmax,
                                  p_rmin=p_rmin, p_rmax=p_rmax )

        # Register the time and the iteration
        self.time = 0.
        self.iteration = 0
        # Register the filtering flag
        self.filter_currents = filter_currents

        # Initialize an empty list of external fields
        self.external_fields = []
        # Initialize an empty list of diagnostics and checkpoints
        # (Checkpoints are used for restarting the simulation)
        self.diags = []
        self.checkpoints = []
        # Initialize an empty list of laser antennas
        self.laser_antennas = []
        # Initialize an empty list of mirrors
        self.mirrors = []
        # Initialize an empty list of collisions
        self.collisions = []

        # Print simulation setup
        print_simulation_setup( self, verbose_level=verbose_level )

    def step(self, N=1, correct_currents=True,
             correct_divE=False, use_true_rho=False,
             move_positions=True, move_momenta=True, show_progress=True):
        """
        Perform N PIC cycles.

        Parameters
        ----------
        N: int, optional
            The number of timesteps to take
            Default: N=1

        correct_currents: bool, optional
            Whether to correct the currents in spectral space

        correct_divE: bool, optional
            Whether to correct the divergence of E in spectral space

        use_true_rho: bool, optional
            Whether to use the true rho deposited on the grid for the
            field push or not. (requires initialize_ions = True)

        move_positions: bool, optional
            Whether to move or freeze the particles' positions

        move_momenta: bool, optional
            Whether to move or freeze the particles' momenta

        show_progress: bool, optional
            Whether to show a progression bar
        """
        # Shortcuts
        ptcl = self.ptcl
        fld = self.fld
        dt = self.dt
        # Sanity check
        if self.comm.size > 1 and correct_divE:
            raise ValueError('correct_divE cannot be used in multi-proc mode.')
        if self.comm.size > 1 and use_true_rho and correct_currents:
            raise ValueError('`use_true_rho` cannot be used together '
                            'with `correct_currents` in multi-proc mode.')
            # This is because use_true_rho requires the guard cells of
            # rho to be exchanged while correct_currents requires the opposite.

        # Initialize the positions for continuous injection by moving window
        if self.comm.moving_win is not None:
            for species in self.ptcl:
                if species.continuous_injection:
                    species.injector.initialize_injection_positions(
                        self.comm, self.comm.moving_win.v, species.z, self.dt )

        # Initialize variables to measure the time taken by the simulation
        if show_progress and self.comm.rank==0:
            progress_bar = ProgressBar( N )

        # Send simulation data to GPU (if CUDA is used)
        if self.use_cuda:
            send_data_to_gpu(self)

        # Get the E and B fields in spectral space initially
        # (In the rest of the loop, E and B will only be transformed
        # from spectal space to real space, but never the other way around)
        self.comm.exchange_fields(fld.interp, 'E', 'replace')
        self.comm.exchange_fields(fld.interp, 'B', 'replace')
        self.comm.damp_EB_open_boundary( fld.interp )
        fld.interp2spect('E')
        fld.interp2spect('B')
        if self.use_pml:
            fld.interp2spect('E_pml')
            fld.interp2spect('B_pml')

        # Beginning of the N iterations
        # -----------------------------

        # Loop over timesteps
        for i_step in range(N):

            # Show a progression bar and calculate ETA
            if show_progress and self.comm.rank==0:
                progress_bar.time( i_step )
                progress_bar.print_progress()

            # Particle exchanges to prepare for this iteration
            # ------------------------------------------------

            # Check whether this iteration involves particle exchange.
            # Note: Particle exchange is imposed at the first iteration
            # of this loop (i_step == 0) in order to ensure that all
            # particles are inside the box, and that 'rho_prev' is correct
            if self.iteration % self.comm.exchange_period == 0 or i_step == 0:
                # Particle exchange includes MPI exchange of particles, removal
                # of out-of-box particles and (if there is a moving window)
                # continuous injection of new particles by the moving window.
                # (In the case of single-proc periodic simulations, particles
                # are shifted by one box length, so they remain inside the box)

                for species in self.ptcl:
                    self.comm.exchange_particles(species, fld, self.time)
                for antenna in self.laser_antennas:
                    antenna.update_current_rank(self.comm)

                # Reproject the charge on the interpolation grid
                # (Since particles have been removed / added to the simulation;
                # otherwise rho_prev is obtained from the previous iteration.)
                self.deposit('rho_prev', exchange=(use_true_rho is True))

                # For simulations on GPU, clear the memory pool used by cupy.
                if self.use_cuda:
                    mempool = cupy.get_default_memory_pool()
                    mempool.free_all_blocks()

            # For the field diagnostics of the first step: deposit J
            # (Note however that this is not the *corrected* current)
            if i_step == 0:
                self.deposit('J', exchange=True)

            # Main PIC iteration
            # ------------------

<<<<<<< HEAD
=======
            # Handle collisions
            for collision in self.collisions:
                if self.iteration % collision.period == 0 \
                    and self.iteration >= collision.start:
                    collision.handle_collisions( fld, dt )

>>>>>>> 700d994f
            # Keep field arrays sorted throughout gathering+push
            for species in ptcl:
                species.keep_fields_sorted = True

            # Gather the fields from the grid at t = n dt
            for species in ptcl:
                species.gather( fld.interp, self.comm )
            # Apply the external fields at t = n dt
            for ext_field in self.external_fields:
                ext_field.apply_expression( self.ptcl, self.time )

            # Run the diagnostics
            # (after gathering ; allows output of gathered fields on particles)
            # (E, B, rho, x are defined at time n ; J, p at time n-1/2)
            for diag in self.diags:
                # Check if the diagnostic should be written at this iteration
                # (If needed: bring rho/J from spectral space, where they
                # were smoothed/corrected, and copy the data from the GPU.)
                diag.write( self.iteration )

            # Push the particles' positions and velocities to t = (n+1/2) dt
            if move_momenta:
                for species in ptcl:
                    species.push_p( self.time + 0.5*self.dt )
            if move_positions:
                for species in ptcl:
                    species.push_x( 0.5*dt )
            # Get positions/velocities for antenna particles at t = (n+1/2) dt
            for antenna in self.laser_antennas:
                antenna.update_v( self.time + 0.5*dt )
                antenna.push_x( 0.5*dt )
            # Shift the boundaries of the grid for the Galilean frame
            if self.use_galilean:
                self.shift_galilean_boundaries( 0.5*dt )

            # Handle particle boundaries
            # e.g. reflection or bounce 
            for species in ptcl:
                species.handle_particle_boundaries()

            # Handle elementary processes at t = (n + 1/2)dt
            # i.e. when the particles' velocity and position are synchronized
            # (e.g. ionization, Compton scattering, ...)
            for species in ptcl:
                species.handle_elementary_processes( self.time + 0.5*dt )

            # Handle collisions
            for collision in self.collisions:
                if self.iteration % collision.period == 0 \
                    and self.iteration >= collision.start:
                    collision.handle_collisions( fld, 0.5*dt )
            # Cell quantities need to be recalculated
            for species in ptcl:
                species.calc = False

            # Fields are not used beyond this point ; no need to keep sorted
            for species in ptcl:
                species.keep_fields_sorted = False

            # Get the current at t = (n+1/2) dt
            # (Guard cell exchange done either now or after current correction)
            self.deposit('J', exchange=(correct_currents is False))
            # Perform cross-deposition if needed
            if correct_currents and fld.current_correction=='cross-deposition':
                self.cross_deposit( move_positions )

            # Push the particles' positions to t = (n+1) dt
            if move_positions:
                for species in ptcl:
                    species.push_x( 0.5*dt )
            # Get positions for antenna particles at t = (n+1) dt
            for antenna in self.laser_antennas:
                antenna.push_x( 0.5*dt )
            # Shift the boundaries of the grid for the Galilean frame
            if self.use_galilean:
                self.shift_galilean_boundaries( 0.5*dt )

            # Handle particle boundaries
            # e.g. reflection or bounce 
            for species in ptcl:
                species.handle_particle_boundaries()

            # Get the charge density at t = (n+1) dt
            self.deposit('rho_next', exchange=(use_true_rho is True))
            # Correct the currents (requires rho at t = (n+1) dt )
            if correct_currents:
                fld.correct_currents( check_exchanges=(self.comm.size > 1) )
                if self.comm.size > 1:
                    # Exchange the guard cells of corrected J between domains
                    # (If correct_currents is False, the exchange of J
                    # is done in the function `deposit`)
                    fld.spect2partial_interp('J')
                    self.comm.exchange_fields(fld.interp, 'J', 'add')
                    fld.partial_interp2spect('J')
                fld.exchanged_source['J'] = True

            # Push the fields E and B on the spectral grid to t = (n+1) dt
            fld.push( use_true_rho, check_exchanges=(self.comm.size > 1) )
            if correct_divE:
                fld.correct_divE()
            # Move the grids if needed
            if self.comm.moving_win is not None:
                # Shift the fields is spectral space and update positions of
                # the interpolation grids
                self.comm.move_grids(fld, ptcl, dt, self.time)

            # Handle boundaries for the E and B fields:
            # - MPI exchanges for guard cells
            # - Damp fields in damping cells
            # - Set fields to 0 at the position of the mirrors
            # - Update the fields in interpolation space
            #  (needed for the field gathering at the next iteration)
            self.exchange_and_damp_EB()

            # Increment the global time and iteration
            self.time += dt
            self.iteration += 1

            # Write the checkpoints if needed
            for checkpoint in self.checkpoints:
                checkpoint.write( self.iteration )

        # End of the N iterations
        # -----------------------

        # Finalize PIC loop
        # Get the charge density and the current from spectral space.
        fld.spect2interp('J')
        if (not fld.exchanged_source['J']) and (self.comm.size > 1):
            self.comm.exchange_fields(self.fld.interp, 'J', 'add')
        fld.spect2interp('rho_prev')
        if (not fld.exchanged_source['rho_prev']) and (self.comm.size > 1):
            self.comm.exchange_fields(self.fld.interp, 'rho', 'add')

        # Receive simulation data from GPU (if CUDA is used)
        if self.use_cuda:
            receive_data_from_gpu(self)

        # Print the measured time taken by the PIC cycle
        if show_progress and (self.comm.rank==0):
            progress_bar.print_summary()


    def deposit( self, fieldtype, exchange=False,
                update_spectral=True, species_list=None ):
        """
        Deposit the charge or the currents to the interpolation grid
        and then to the spectral grid.

        Parameters
        ----------
        fieldtype: str
            The designation of the spectral field that
            should be changed by the deposition
            Either 'rho_prev', 'rho_next' or 'J'
            (or 'rho_next_xy' and 'rho_next_z' for cross-deposition)

        exchange: bool
            Whether to exchange guard cells via MPI before transforming
            the fields to the spectral grid. (The corresponding flag in
            fld.exchanged_source is set accordingly.)

        update_spectral: bool
            Whether to update the value of the deposited field in
            spectral space.

        species_list: list of `Particles` objects, or None
            The species which that should deposit their charge/current.
            If this is None, all species (and antennas) deposit.
        """
        # Shortcut
        fld = self.fld
        # If no species_list is provided, all species and antennas deposit
        if species_list is None:
            species_list = self.ptcl
            antennas_list = self.laser_antennas
        else:
            # Otherwise only the specified species deposit
            antennas_list = []

        # Deposit charge or currents on the interpolation grid

        # Charge
        if fieldtype.startswith('rho'):  # e.g. rho_next, rho_prev, etc.
            fld.erase('rho')
            # Deposit the particle charge
            for species in species_list:
                species.deposit( fld, 'rho' )
            # Deposit the charge of the virtual particles in the antenna
            for antenna in antennas_list:
                antenna.deposit( fld, 'rho' )
            # Sum contribution from each CPU threads (skipped on GPU)
            fld.sum_reduce_deposition_array('rho')
            # Divide by cell volume
            fld.divide_by_volume('rho')
            # Exchange guard cells if requested by the user
            if exchange and self.comm.size > 1:
                self.comm.exchange_fields(fld.interp, 'rho', 'add')

        # Currents
        elif fieldtype == 'J':
            fld.erase('J')
            # Deposit the particle current
            for species in species_list:
                species.deposit( fld, 'J' )
            # Deposit the current of the virtual particles in the antenna
            for antenna in antennas_list:
                antenna.deposit( fld, 'J' )
            # Sum contribution from each CPU threads (skipped on GPU)
            fld.sum_reduce_deposition_array('J')
            # Divide by cell volume
            fld.divide_by_volume('J')
            # Exchange guard cells if requested by the user
            if exchange and self.comm.size > 1:
                self.comm.exchange_fields(fld.interp, 'J', 'add')
        else:
            raise ValueError('Unknown fieldtype: %s' %fieldtype)

        # Get the charge or currents on the spectral grid
        if update_spectral:
            fld.interp2spect( fieldtype )
            if self.filter_currents:
                fld.filter_spect( fieldtype )
            # Set the flag to indicate whether these fields have been exchanged
            fld.exchanged_source[ fieldtype ] = exchange

    def cross_deposit( self, move_positions ):
        """
        Perform cross-deposition. This function should be called
        when the particles are at time n+1/2.

        Parameters
        ----------
        move_positions:bool
            Whether to move the positions of regular particles
        """
        dt = self.dt

        # Push the particles: z[n+1/2], x[n+1/2] => z[n], x[n+1]
        if move_positions:
            for species in self.ptcl:
                species.push_x( 0.5*dt, x_push= 1., y_push= 1., z_push= -1. )
        for antenna in self.laser_antennas:
            antenna.push_x( 0.5*dt, x_push= 1., y_push= 1., z_push= -1. )
        # Shift the boundaries of the grid for the Galilean frame
        if self.use_galilean:
            self.shift_galilean_boundaries( -0.5*dt )
        # Deposit rho_next_xy
        self.deposit( 'rho_next_xy' )

        # Push the particles: z[n], x[n+1] => z[n+1], x[n]
        if move_positions:
            for species in self.ptcl:
                species.push_x(dt, x_push= -1., y_push= -1., z_push= 1.)
        for antenna in self.laser_antennas:
            antenna.push_x(dt, x_push= -1., y_push= -1., z_push= 1.)
        # Shift the boundaries of the grid for the Galilean frame
        if self.use_galilean:
            self.shift_galilean_boundaries( dt )
        # Deposit rho_next_z
        self.deposit( 'rho_next_z' )

        # Push the particles: z[n+1], x[n] => z[n+1/2], x[n+1/2]
        if move_positions:
            for species in self.ptcl:
                species.push_x(0.5*dt, x_push= 1., y_push= 1., z_push= -1.)
        for antenna in self.laser_antennas:
            antenna.push_x(0.5*dt, x_push= 1., y_push= 1., z_push= -1.)
        # Shift the boundaries of the grid for the Galilean frame
        if self.use_galilean:
            self.shift_galilean_boundaries( -0.5*dt )


    def exchange_and_damp_EB(self):
        """
        Handle boundaries for the E and B fields:
         - MPI exchanges for guard cells
         - Damp fields in damping cells (in z, and in r if PML are used)
         - Set fields to 0 at the position of the mirrors
         - Update the fields in interpolation space
        """
        # Shortcut
        fld = self.fld

        # - Get fields in interpolation space (or partial interpolation space)
        #   to prepare for damp/exchange
        if self.use_pml:
            # Exchange/damp operation in z and r ; do full transform
            fld.spect2interp('E')
            fld.spect2interp('B')
            fld.spect2interp('E_pml')
            fld.spect2interp('B_pml')
        else:
            # Exchange/damp operation is purely along z; spectral fields
            # are updated by doing an iFFT/FFT instead of a full transform
            fld.spect2partial_interp('E')
            fld.spect2partial_interp('B')

        # - Exchange guard cells and damp fields
        self.comm.exchange_fields(fld.interp, 'E', 'replace')
        self.comm.exchange_fields(fld.interp, 'B', 'replace')
        self.comm.damp_EB_open_boundary( fld.interp ) # Damp along z
        if self.use_pml:
            self.comm.damp_pml_EB( fld.interp ) # Damp in radial PML

        # - Set fields to 0 at the position of the mirrors
        for mirror in self.mirrors:
            mirror.set_fields_to_zero( fld.interp, self.comm, self.time )

        # - Update spectral space (and interpolation space if needed)
        if self.use_pml:
            # Exchange/damp operation in z and r ; do full transform back
            fld.interp2spect('E')
            fld.interp2spect('B')
            fld.interp2spect('E_pml')
            fld.interp2spect('B_pml')
        else:
            # Exchange/damp operation is purely along z; spectral fields
            # are updated by doing an iFFT/FFT instead of a full transform
            fld.partial_interp2spect('E')
            fld.partial_interp2spect('B')
            # Get the corresponding fields in interpolation space
            fld.spect2interp('E')
            fld.spect2interp('B')


    def shift_galilean_boundaries(self, dt):
        """
        Shift the interpolation grids by v_comoving * dt.
        (The field arrays are unchanged, only position attributes are changed.)

        With the Galilean frame, in principle everything should
        be solved in variables xi = z - v_comoving t, and -v_comoving
        should be added to the motion of the particles. However, it
        is equivalent to, instead, shift the boundaries of the grid.
        """
        # Calculate shift distance over a half timestep
        shift_distance = self.v_comoving * dt
        # Shift the boundaries of the global domain
        self.comm.shift_global_domain_positions( shift_distance )
        # Shift the boundaries of the grid
        for m in range(self.fld.Nm):
            self.fld.interp[m].zmin += shift_distance
            self.fld.interp[m].zmax += shift_distance


    def add_new_species( self, q, m, n=None, dens_func=None,
                            p_nz=None, p_nr=None, p_nt=None,
                            p_zmin=-np.inf, p_zmax=np.inf,
                            p_rmin=0, p_rmax=np.inf,
                            uz_m=0., ux_m=0., uy_m=0.,
                            uz_th=0., ux_th=0., uy_th=0.,
                            continuous_injection=True,
                            boost_positions_in_dens_func=False,
                            particle_boundaries={'zmin':'open', 'zmax':'open'} ):
        """
        Create a new species (i.e. an instance of `Particles`) with
        charge `q` and mass `m`. Add it to the simulation (i.e. to the list
        `Simulation.ptcl`), and return it, so that the methods of the
        `Particles` class can be used, for this particular species.

        In addition, if `n` is set, then new macroparticles will be created
        within this species (in an evenly-spaced manner).

        For boosted-frame simulations (i.e. where `gamma_boost`
        as been passed to the `Simulation` object), all quantities that
        are explicitly mentioned to be in the lab frame below are
        automatically converted to the boosted frame.

        .. note::

            For the arguments below, it is recommended to have at least
            ``p_nt = 4*Nm`` (except in the case ``Nm=1``, for which
            ``p_nt=1`` is sufficient). In other words, the required number of
            macroparticles along `theta` (in order for the simulation to be
            properly resolved) increases with the number of azimuthal modes used.

        Parameters
        ----------
        q : float (in Coulombs)
           Charge of the particle species

        m : float (in kg)
           Mass of the particle species

        n : float (in particles per m^3) or `None`, optional
           Density of physical particles (in the lab frame).
           If this is `None`, no macroparticles will be created.
           If `n` is not None, evenly-spaced macroparticles will be generated.

        dens_func : callable, optional
           A function of the form `dens_func( z, r )`
           where `z` and `r` are 1d arrays, or `dens( x, y, z)`
           where `x`, `y` and `z` are 1d arrays, and which returns
           a 1d array containing the density *relative to `n`*
           (i.e. a number between 0 and 1) at the given positions

           For boosted-frame simulation: if you set
           ``boost_positions_in_dens_func`` to ``True``, then ``dens_func``
           can be expressed as a function of ``z`` taken **in the lab frame**.
           Otherwise, it has to be expressed as a function of ``z`` taken
           in the boosted frame.

        p_nz: int, optional
            The number of macroparticles per cell along the z direction
        p_nr: int, optional
            The number of macroparticles per cell along the r direction
        p_nt: int, optional
            The number of macroparticles along the theta direction

        p_zmin: float (in meters), optional
            The minimal z position above which the particles are initialized
            (in the lab frame). Default: left edge of the simulation box.
        p_zmax: float (in meters), optional
            The maximal z position below which the particles are initialized
            (in the lab frame). Default: right edge of the simulation box.
        p_rmin: float (in meters), optional
            The minimal r position above which the particles are initialized
            (in the lab frame). Default: 0
        p_rmax: floats (in meters), optional
            The maximal r position below which the particles are initialized
            (in the lab frame). Default: upper edge of the simulation box.

        uz_m, ux_m, uy_m: floats (dimensionless), optional
           Normalized mean momenta (in the lab frame)
           of the injected particles in each direction

        uz_th, ux_th, uy_th: floats (dimensionless), optional
           Normalized thermal momenta (in the lab frame)
           in each direction

        continuous_injection : bool, optional
           Whether to continuously inject the particles,
           in the case of a moving window

        boost_positions_in_dens_func: bool, optional
           For boosted-frame simulations: whether to automatically take into
           account the Lorentz transformation of the positions, in `dens_func`

        particle_boundaries : dict, optional
            A dictionary with 'rmax' as key, and strings as values.
            This specifies the particle boundary in the radial (r) direction
              - boundaries can be either `'open'` or `'reflective'`.
              - `'open'` particles that leave the domain will be removed.
              - `'reflective'` particles reflect at the domain boundary.

        Returns
        -------
        new_species: an instance of the `Particles` class
        """
        # Define a temporary density function
        # (will be modified below, in the case `boost_positions_in_dens_func`)
        new_dens_func = dens_func

        # Check if any macroparticle need to be injected
        if n is not None:
            # Check that all required arguments are passed
            for var in [p_nz, p_nr, p_nt]:
                if var is None:
                    raise ValueError(
                    'If the density `n` is passed to `add_new_species`,\n'
                    'then the arguments `p_nz`, `p_nr` and `p_nt` need '
                    'to be passed too.')

            # Automatically convert input quantities to the boosted frame
            if self.boost is not None:
                gamma_m = np.sqrt(1. + uz_m**2 + ux_m**2 + uy_m**2)
                beta_m_lab = uz_m/gamma_m
                # Transform positions and density
                p_zmin, p_zmax = self.boost.copropag_length(
                    [ p_zmin, p_zmax ], beta_object=beta_m_lab )
                n, = self.boost.copropag_density([ n ], beta_object=beta_m_lab )
                # Transform longitudinal thermal velocity
                # The formulas below are approximate, and are obtained
                # by perturbation of the Lorentz transform for uz
                if uz_m == 0:
                    if uz_th > 0.1:
                        warnings.warn(
                        "The thermal distribution is approximate in "
                        "boosted-frame simulations, and may not be accurate "
                        "enough for uz_th > 0.1")
                    uz_th = self.boost.gamma0 * uz_th
                else:
                    if uz_th > 0.1 * uz_m:
                        warnings.warn(
                        "The thermal distribution is approximate in "
                        "boosted-frame simulations, and may not be accurate "
                        "enough for uz_th > 0.1 * uz_m")
                    uz_th = self.boost.gamma0 * \
                            (1. - self.boost.beta0*beta_m_lab) * uz_th
                # Finally transform the longitudinal momentum
                uz_m = self.boost.gamma0*( uz_m - self.boost.beta0*gamma_m )

                # Create a temporary density function
                # that takes into account the Lorentz boost of the positions
                # (The motion of the plasma is further taken into account
                # in continuous_injection.py.)
                if boost_positions_in_dens_func and (dens_func is not None):

                    coef = self.boost.gamma0*(1 - beta_m_lab*self.boost.beta0)
                    args = _check_dens_func_arguments( dens_func )
                    if args == ['z', 'r']:
                        def new_dens_func( z, r ):
                            return dens_func( coef*z, r )
                    elif args == ['x', 'y', 'z']:
                        def new_dens_func( x, y, z ):
                            return dens_func( x, y, coef*z )

            # Modify input particle bounds, in order to only initialize the
            # particles in the local sub-domain
            zmin_local_domain, zmax_local_domain = self.comm.get_zmin_zmax(
                                        local=True, rank=self.comm.rank,
                                        with_damp=False, with_guard=False )
            p_zmin = max( zmin_local_domain, p_zmin )
            p_zmax = min( zmax_local_domain, p_zmax )
            # Avoid that particles get initialized in the radial PML cells
            rmax = self.comm.get_rmax( with_damp=False )
            p_rmax = min( rmax, p_rmax )

            # Modify again the input particle bounds, so that
            # they fall exactly on the grid, and infer the number of particles
            p_zmin, p_zmax, Npz = adapt_to_grid( self.fld.interp[0].z,
                                p_zmin, p_zmax, p_nz )
            p_rmin, p_rmax, Npr = adapt_to_grid( self.fld.interp[0].r,
                                p_rmin, p_rmax, p_nr )
            dz_particles = self.comm.dz/p_nz

        else:
            # Check consistency of arguments
            if (dens_func is not None) or (p_nz is not None) or \
                (p_nr is not None) or (p_nt is not None):
                warnings.warn(
                    'It seems that you provided the arguments `dens_func`, '
                    '`p_nz`, `p_nr` or `p_nz`\nHowever no particle density '
                    '(`n` or `n_e`) was given.\nTherefore, no particles will'
                    'be created.')
            # Convert arguments to acceptable arguments for `Particles`
            # but which will result in no macroparticles being injected
            n = 0
            p_zmin = p_zmax = p_rmin = p_rmax = 0
            Npz = Npr = p_nt = 0
            continuous_injection = False
            dz_particles = 0.

        # Create the new species
        new_species = Particles( q=q, m=m, n=n, dens_func=new_dens_func,
                        Npz=Npz, zmin=p_zmin, zmax=p_zmax,
                        Npr=Npr, rmin=p_rmin, rmax=p_rmax,
                        Nptheta=p_nt, dt=self.dt,
                        particle_shape=self.particle_shape,
                        use_cuda=self.use_cuda, grid_shape=self.grid_shape,
                        ux_m=ux_m, uy_m=uy_m, uz_m=uz_m,
                        ux_th=ux_th, uy_th=uy_th, uz_th=uz_th,
                        continuous_injection=continuous_injection,
                        dz_particles=dz_particles,
                        particle_boundaries=particle_boundaries )

        # Add it to the list of species and return it to the user
        self.ptcl.append( new_species )
        return new_species


    def set_moving_window( self, v=c, ux_m=None, uy_m=None, uz_m=None,
                  ux_th=None, uy_th=None, uz_th=None, gamma_boost=None ):
        """
        Initializes a moving window for the simulation.

        Parameters
        ----------
        v: float (in meters per seconds), optional
            The speed of the moving window

        ux_m, uy_m, uz_m: float (dimensionless), optional
            Unused, kept for backward-compatibility
        ux_th, uy_th, uz_th: float (dimensionless), optional
            Unused, kept for backward-compatibility
        gamma_boost : float, optional
            Unused; kept for backward compatibility
        """
        # Raise deprecation warning
        for arg in [ux_m, uy_m, uz_m, ux_th, uy_th, uz_th, gamma_boost ]:
            if arg is not None:
                warnings.warn(
                'The arguments `u*_m`, `u*_th` and `gamma_boost` of '
                'the method `set_moving_window` are deprecated.\n'
                'They will not be used.\nTo suppress this message, '
                'stop passing these arguments to `set_moving_window`',
                DeprecationWarning)

        # Attach the moving window to the boundary communicator
        self.comm.moving_win = MovingWindow( self.comm, self.dt, v, self.time )

    def reverse_time(self):
        """
        Convenience method to reverse the direction of electromagnetic waves
        and particles propagation. Essentially this method inverses the signs of
        magnetic fields and particles momenta.
        """
        # Inverse the signs of magnetic fields in spectral and real space
        for m in range(self.fld.Nm) :
            self.fld.spect[m].Bp *= -1
            self.fld.spect[m].Bm *= -1
            self.fld.spect[m].Bz *= -1

            self.fld.interp[m].Br *= -1
            self.fld.interp[m].Bt *= -1
            self.fld.interp[m].Bz *= -1

        # Inverse the signs of particles momenta
        for species in self.ptcl:
            species.ux *= -1
            species.uy *= -1
            species.uz *= -1

def adapt_to_grid( x, p_xmin, p_xmax, p_nx, ncells_empty=0 ):
    """
    Adapt p_xmin and p_xmax, so that they fall exactly on the grid x
    Return the total number of particles, assuming p_nx particles
    per gridpoint

    Parameters
    ----------
    x: 1darray
        The positions of the gridpoints along the x direction

    p_xmin, p_xmax: float
        The minimal and maximal position of the particles
        These may not fall exactly on the grid

    p_nx: int
        Number of particle per gridpoint

    ncells_empty: int
        Number of empty cells at the righthand side of the box
        (Typically used when using a moving window)

    Returns
    -------
    A tuple with:
       - p_xmin: a float that falls exactly on the grid
       - p_xmax: a float that falls exactly on the grid
       - Npx: the total number of particles
    """

    # Find the max and the step of the array
    xmin = x.min()
    xmax = x.max()
    dx = x[1] - x[0]

    # Do not load particles below the lower bound of the box
    if p_xmin < xmin - 0.5*dx:
        p_xmin = xmin - 0.5*dx
    # Do not load particles in the two last upper cells
    # (This is because the charge density may extend over these cells
    # when it is smoothed. If particles are loaded closer to the right
    # boundary, this extended charge density can wrap around and appear
    # at the left boundary.)
    if p_xmax > xmax + (0.5-ncells_empty)*dx:
        p_xmax = xmax + (0.5-ncells_empty)*dx

    # Find the gridpoints on which the particles should be loaded
    x_load = x[ ( x > p_xmin ) & ( x < p_xmax ) ]
    # Deduce the total number of particles
    Npx = len(x_load) * p_nx
    # Reajust p_xmin and p_xmanx so that they match the grid
    if Npx > 0:
        p_xmin = x_load.min() - 0.5*dx
        p_xmax = x_load.max() + 0.5*dx

    return( p_xmin, p_xmax, Npx )<|MERGE_RESOLUTION|>--- conflicted
+++ resolved
@@ -464,15 +464,12 @@
             # Main PIC iteration
             # ------------------
 
-<<<<<<< HEAD
-=======
             # Handle collisions
             for collision in self.collisions:
                 if self.iteration % collision.period == 0 \
                     and self.iteration >= collision.start:
                     collision.handle_collisions( fld, dt )
 
->>>>>>> 700d994f
             # Keep field arrays sorted throughout gathering+push
             for species in ptcl:
                 species.keep_fields_sorted = True
@@ -518,15 +515,6 @@
             # (e.g. ionization, Compton scattering, ...)
             for species in ptcl:
                 species.handle_elementary_processes( self.time + 0.5*dt )
-
-            # Handle collisions
-            for collision in self.collisions:
-                if self.iteration % collision.period == 0 \
-                    and self.iteration >= collision.start:
-                    collision.handle_collisions( fld, 0.5*dt )
-            # Cell quantities need to be recalculated
-            for species in ptcl:
-                species.calc = False
 
             # Fields are not used beyond this point ; no need to keep sorted
             for species in ptcl:
