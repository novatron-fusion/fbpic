"""
Fourier-Bessel Particle-In-Cell (FB-PIC) main file

This file steers and controls the simulation.
"""
# Determine if cuda is available
try:
    from numba import cuda
    cuda_installed = cuda.is_available()
except ImportError, CudaSupportError:
    cuda_installed = False

# When cuda is available, select one GPU per mpi process
# (This needs to be done before the other imports,
# as it sets the cuda contests)
if cuda_installed:
    from mpi4py import MPI
    from .cuda_utils import send_data_to_gpu, \
                receive_data_from_gpu, mpi_select_gpus
    mpi_select_gpus( MPI.COMM_WORLD )

# Import the rest of the requirements
import sys, time
from scipy.constants import m_e, m_p, e, c
from .particles import Particles
from .lpa_utils.boosted_frame import BoostConverter
from .fields import Fields, cuda_installed
from .boundaries import BoundaryCommunicator, MovingWindow

class Simulation(object):
    """
    Top-level simulation class that contains all the simulation
    data, as well as the methods to perform the PIC cycle.

    Attributes
    ----------
    - fld: a Fields object
    - ptcl: a list of Particles objects (one element per species)

    Methods
    -------
    - step: perform n PIC cycles
    """

    def __init__(self, Nz, zmax, Nr, rmax, Nm, dt, p_zmin, p_zmax,
                 p_rmin, p_rmax, p_nz, p_nr, p_nt, n_e, zmin=0.,
                 n_order=-1, dens_func=None, filter_currents=True,
                 v_comoving=0., use_galilean=True,
                 initialize_ions=False, use_cuda=False,
                 n_guard=50, exchange_period=None,
                 boundaries='periodic', gamma_boost=None):
        """
        Initializes a simulation, by creating the following structures:
        - the Fields object, which contains the EM fields
        - a set of electrons
        - a set of ions (if initialize_ions is True)

        Parameters
        ----------
        Nz, Nr: ints
            The number of gridpoints in z and r

        zmax, rmax: floats
            The position of the edge of the simulation in z and r
            (More precisely, the position of the edge of the last cell)

        Nm: int
            The number of azimuthal modes taken into account

        dt: float
            The timestep of the simulation

        p_zmin, p_zmax: floats
            z positions between which the particles are initialized

        p_rmin, p_rmax: floats
            r positions between which the fields are initialized

        p_nz, p_nr: ints
            Number of macroparticles per cell along the z and r directions

        p_nt: int
            Number of macroparticles along the theta direction

        n_e: float (in particles per m^3)
           Peak density of the electrons

        n_order: int, optional
           The order of the stencil for the z derivatives
           Use -1 for infinite order
           Otherwise use a positive, even number. In this case
           the stencil extends up to n_order/2 cells on each side.

        zmin: float, optional
           The position of the edge of the simulation box
           (More precisely, the position of the edge of the first cell)

        dens_func: callable, optional
           A function of the form:
           def dens_func( z, r ) ...
           where z and r are 1d arrays, and which returns
           a 1d array containing the density *relative to n*
           (i.e. a number between 0 and 1) at the given positions

        initialize_ions: bool, optional
           Whether to initialize the neutralizing ions

        filter_currents: bool, optional
            Whether to filter the currents and charge in k space

        v_comoving: float, optional
            In this case, the current is assumend to "comoving",
            i.e. constant with respect to (z - v_comoving * t).
            This can be done in two ways: either by
            - Using a PSATD scheme that takes this hypothesis into account
            - Solving the PSATD scheme in a Galilean frame

        use_galilean: bool, optional
            Determines which one of the two above schemes is used
            When use_galilean is true, the whole grid moves
            with a speed v_comoving

        use_cuda: bool, optional
            Wether to use CUDA (GPU) acceleration

        n_guard: int, optional
            Number of guard cells to use at the left and right of
            a domain, when using MPI.

        exchange_period: int, optional
            Number of iteration before which the particles are exchanged
            and the window is moved (the two operations are simultaneous)
            If set to None, the particles are exchanged every n_guard/2

        boundaries: str
            Indicates how to exchange the fields at the left and right
            boundaries of the global simulation box
            Either 'periodic' or 'open'

        gamma_boost : float, optional
            When initializing the laser in a boosted frame, set the
            value of `gamma_boost` to the corresponding Lorentz factor.
            All the other quantities (zmin, zmax, n_e, etc.) are to be given
            in the lab frame.
        """
        # Check whether to use cuda
        self.use_cuda = use_cuda
        if (use_cuda==True) and (cuda_installed==False):
            self.use_cuda = False

        # Register the comoving parameters
        self.v_comoving = v_comoving
        self.use_galilean = use_galilean

        # When running the simulation in a boosted frame, convert the arguments
        uz_m = 0.   # Mean normalized momentum of the particles
        if gamma_boost is not None:
            boost = BoostConverter( gamma_boost )
            zmin, zmax, dt = boost.copropag_length([ zmin, zmax, dt ])
            p_zmin, p_zmax = boost.static_length([ p_zmin, p_zmax ])
            n_e, = boost.static_density([ n_e ])
            uz_m, = boost.longitudinal_momentum([ uz_m ])

        # Initialize the boundary communicator
        self.comm = BoundaryCommunicator(Nz, Nr, n_guard, Nm,
                            boundaries, n_order, exchange_period )
        # Modify domain region
        zmin, zmax, p_zmin, p_zmax, Nz = \
              self.comm.divide_into_domain(zmin, zmax, p_zmin, p_zmax)

        # Initialize the field structure
        self.fld = Fields( Nz, zmax, Nr, rmax, Nm, dt,
                    n_order=n_order, zmin=zmin,
                    v_comoving=v_comoving,
                    use_galilean=use_galilean,
                    use_cuda=self.use_cuda )

        # Modify the input parameters p_zmin, p_zmax, r_zmin, r_zmax, so that
        # they fall exactly on the grid, and infer the number of particles
        p_zmin, p_zmax, Npz = adapt_to_grid( self.fld.interp[0].z,
                                p_zmin, p_zmax, p_nz )
        p_rmin, p_rmax, Npr = adapt_to_grid( self.fld.interp[0].r,
                                p_rmin, p_rmax, p_nr )

        # Initialize the electrons and the ions
        grid_shape = self.fld.interp[0].Ez.shape
        self.ptcl = [
            Particles( q=-e, m=m_e, n=n_e, Npz=Npz, zmin=p_zmin,
                       zmax=p_zmax, Npr=Npr, rmin=p_rmin, rmax=p_rmax,
                       Nptheta=p_nt, dt=dt, dens_func=dens_func,
                       use_cuda=self.use_cuda, uz_m=uz_m,
                       grid_shape=grid_shape) ]
        if initialize_ions :
            self.ptcl.append(
                Particles(q=e, m=m_p, n=n_e, Npz=Npz, zmin=p_zmin,
                          zmax=p_zmax, Npr=Npr, rmin=p_rmin, rmax=p_rmax,
                          Nptheta=p_nt, dt=dt, dens_func=dens_func,
                          use_cuda=self.use_cuda, uz_m=uz_m,
                          grid_shape=grid_shape ) )

        # Register the number of particles per cell along z, and dt
        # (Necessary for the moving window)
        self.dt = dt
        self.p_nz = p_nz
        # Register the time and the iteration
        self.time = 0.
        self.iteration = 0
        # Register the filtering flag
        self.filter_currents = filter_currents

        # Initialize an empty list of external fields
        self.external_fields = []
        # Initialize an empty list of diagnostics
        self.diags = []
        # Initialize an empty list of laser antennas
        self.laser_antennas = []

<<<<<<< HEAD
=======
        # Do the initial charge deposition (at t=0) now
        self.deposit('rho_prev')


>>>>>>> e4c1cca1
    def step(self, N=1, ptcl_feedback=True, correct_currents=True,
             correct_divE=False, use_true_rho=False,
             move_positions=True, move_momenta=True, show_progress=True):
        """
        Perform N PIC cycles

        Parameter
        ---------
        N: int, optional
            The number of timesteps to take
            Default: N=1

        ptcl_feedback: bool, optional
            Whether to take into account the particle density and
            currents when pushing the fields

        correct_currents: bool, optional
            Whether to correct the currents in spectral space

        correct_divE: bool, optional
            Whether to correct the divergence of E in spectral space

        use_true_rho: bool, optional
            Wether to use the true rho deposited on the grid for the
            field push or not. (requires initialize_ions = True)

        move_positions: bool, optional
            Whether to move or freeze the particles' positions

        move_momenta: bool, optional
            Whether to move or freeze the particles' momenta

        use_true_rho: bool, optional
            Wether to use the true rho deposited on the grid for the
            field push or not. (requires initialize_ions = True)

        show_progress: bool, optional
            Whether to show a progression bar
        """
        # Shortcuts
        ptcl = self.ptcl
        fld = self.fld
        # Measure the time taken by the PIC cycle
        measured_start = time.time()
 
        # Send simulation data to GPU (if CUDA is used)
        if self.use_cuda:
            send_data_to_gpu(self)

        # Loop over timesteps
        for i_step in xrange(N):

            # Show a progression bar
            if show_progress:
                progression_bar( i_step, N, measured_start )

            # Run the diagnostics
            for diag in self.diags:
                # Check if the fields should be written at
                # this iteration and do it if needed.
                # (Send the data to the GPU if needed.)
                diag.write( self.iteration )

            # Exchange the fields (EB) in the guard cells between domains
            self.comm.exchange_fields(fld.interp, 'EB')

            # Check whether this iteration involves
            # particle exchange / moving window
            if self.iteration % self.comm.exchange_period == 0:

                # Move the grids if needed
                if self.comm.moving_win is not None:
                    # Damp the fields in the guard cells
                    self.comm.damp_guard_EB( fld.interp )
                    # Shift the fields, and prepare positions
                    # between which new particles should be added
                    self.comm.move_grids(fld, self.dt, self.time)
                    # Exchange the E and B fields via MPI if needed
                    # (Notice that the fields have not been damped since the
                    # last exchange, so fields are correct in the guard cells)
                    self.comm.exchange_fields(fld.interp, 'EB')

                # Particle exchange after moving window / mpi communications
                # This includes MPI exchange of particles, removal of
                # out-of-box particles and (if there is a moving window)
                # injection of new particles by the moving window.
                for species in self.ptcl:
                    self.comm.exchange_particles(species, fld, self.time)

                # Reproject the charge on the interpolation grid
                # (Since particles have been added/suppressed)
                self.deposit('rho_prev')

            # Standard PIC loop
            # -----------------
            # Gather the fields from the grid at t = n dt
            for species in ptcl:
                species.gather( fld.interp )
            # Apply the external fields at t = n dt
            for ext_field in self.external_fields:
                ext_field.apply_expression( self.ptcl, self.time )

            # Push the particles' positions and velocities to t = (n+1/2) dt
            if move_momenta:
                for species in ptcl:
                    species.push_p()
            if move_positions:
                for species in ptcl:
                    species.halfpush_x()
<<<<<<< HEAD
            # Shift the boundaries of the grid for the Galilean frame
            if self.use_galilean:
                self.shift_galilean_boundaries()
=======
            # Get positions/velocities for antenna particles at t = (n+1/2) dt
            for antenna in self.laser_antennas:
                antenna.update_v( self.time + 0.5*self.dt )
                antenna.halfpush_x( self.dt )
>>>>>>> e4c1cca1

            # Get the current at t = (n+1/2) dt
            self.deposit('J')

            # Push the particles' positions to t = (n+1) dt
            if move_positions:
                for species in ptcl:
                    species.halfpush_x()
<<<<<<< HEAD
            # Shift the boundaries of the grid for the Galilean frame
            if self.use_galilean:
                self.shift_galilean_boundaries()

            # Get the charge density at t = (n+1) dt
            self.deposit('rho_next')
            # Correct the currents (requires rho at t = (n+1) dt )
=======
            # Get positions for antenna particles at t = (n+1) dt
            for antenna in self.laser_antennas:
                antenna.halfpush_x( self.dt )
            
            # Get the charge density at t = (n+1) dt
            self.deposit('rho_next')
            # Correct the currents ( requires rho at t = (n+1) dt )
>>>>>>> e4c1cca1
            if correct_currents:
                fld.correct_currents()

            # Damp the fields in the guard cells
            self.comm.damp_guard_EB( fld.interp )
            # Get the damped fields on the spectral grid at t = n dt
            fld.interp2spect('E')
            fld.interp2spect('B')
            # Push the fields E and B on the spectral grid to t = (n+1) dt
            fld.push( ptcl_feedback, use_true_rho )
            if correct_divE:
                fld.correct_divE()
            # Get the fields E and B on the interpolation grid at t = (n+1) dt
            fld.spect2interp('E')
            fld.spect2interp('B')

            # Increment the global time and iteration
            self.time += self.dt
            self.iteration += 1

        # Receive simulation data from GPU (if CUDA is used)
        if self.use_cuda:
            receive_data_from_gpu(self)

        # Print the measured time taken by the PIC cycle
        measured_duration = time.time() - measured_start
        if show_progress and (self.comm.rank==0):
            print('\n Time taken by the loop: %.1f s\n' %measured_duration)

    def deposit( self, fieldtype ):
        """
        Deposit the charge or the currents to the interpolation
        grid and then to the spectral grid.

        Parameters:
        ------------
        fieldtype: str
            The designation of the spectral field that
            should be changed by the deposition
            Either 'rho_prev', 'rho_next' or 'J'
        """
        # Shortcut
        fld = self.fld

        # Deposit charge or currents on the interpolation grid
        
        # Charge
        if fieldtype in ['rho_prev', 'rho_next']:
            fld.erase('rho')
            # Deposit the particle charge
            for species in self.ptcl:
                species.deposit( fld, 'rho' )
            # Deposit the charge of the virtual particles in the antenna
            for antenna in self.laser_antennas:
                antenna.deposit( fld, 'rho', self.comm )
            # Divide by cell volume
            fld.divide_by_volume('rho')
            # Exchange the charge density of the guard cells between domains
            self.comm.exchange_fields(fld.interp, 'rho')

        # Currents
        elif fieldtype == 'J':
            fld.erase('J')
            # Deposit the particle current
            for species in self.ptcl:
                species.deposit( fld, 'J' )
            # Deposit the current of the virtual particles in the antenna
            for antenna in self.laser_antennas:
                antenna.deposit( fld, 'J', self.comm )
            # Divide by cell volume
            fld.divide_by_volume('J')
            # Exchange the current of the guard cells between domains
            self.comm.exchange_fields(fld.interp, 'J')
        else:
            raise ValueError('Unknown fieldtype: %s' %fieldtype)

        # Get the charge or currents on the spectral grid
        fld.interp2spect( fieldtype )
        if self.filter_currents:
            fld.filter_spect( fieldtype )

<<<<<<< HEAD
    def shift_galilean_boundaries(self):
        """
        Shift the interpolation grids by v_comoving over
        a half-timestep. (The arrays of values are unchanged,
        only position attributes are changed.)

        With the Galilean frame, in principle everything should
        be solved in variables xi = z - v_comoving t, and -v_comoving
        should be added to the motion of the particles. However, it
        is equivalent to, instead, shift the boundaries of the grid.
        """
        # Calculate shift distance over a half timestep
        shift_distance = self.v_comoving * 0.5 * self.dt
        # Shift the boundaries of the grid
        for m in range(self.fld.Nm):
            self.fld.interp[m].zmin += shift_distance
            self.fld.interp[m].zmax += shift_distance
            self.fld.interp[m].z += shift_distance

=======
>>>>>>> e4c1cca1
    def set_moving_window( self, v=c, ux_m=0., uy_m=0., uz_m=0.,
                  ux_th=0., uy_th=0., uz_th=0., gamma_boost=None ):
        """
        Initializes a moving window for the simulation.

        Parameters
        ----------
        v: float (meters per seconds), optional
            The speed of the moving window

        ux_m, uy_m, uz_m: floats (dimensionless)
           Normalized mean momenta of the injected particles in each direction

        ux_th, uy_th, uz_th: floats (dimensionless)
           Normalized thermal momenta in each direction
<<<<<<< HEAD

        gamma_boost : float, optional
            When initializing a moving window in a boosted frame, set the
            value of `gamma_boost` to the corresponding Lorentz factor.
            Quantities like uz_m of the injected particles will be
            automatically Lorentz-transformed.
            (uz_m is to be given in the lab frame ; for the moment, this
            will not work if any of ux_th, uy_th, uz_th, ux_m, uy_m is nonzero)
        """
        # Attach the moving window to the boundary communicator
        self.comm.moving_win = MovingWindow( self.fld.interp, self.comm,
            v, self.p_nz, self.time, ux_m, uy_m, uz_m,
            ux_th, uy_th, uz_th, gamma_boost )
=======
>>>>>>> e4c1cca1

        gamma_boost : float, optional
            When initializing a moving window in a boosted frame, set the
            value of `gamma_boost` to the corresponding Lorentz factor.
            Quantities like uz_m of the injected particles will be
            automatically Lorentz-transformed.
            (uz_m is to be given in the lab frame ; for the moment, this
            will not work if any of ux_th, uy_th, uz_th, ux_m, uy_m is nonzero)
        """
        # Attach the moving window to the boundary communicator
        self.comm.moving_win = MovingWindow( self.fld.interp, self.comm,
            v, self.p_nz, self.time, ux_m, uy_m, uz_m,
            ux_th, uy_th, uz_th, gamma_boost )
            
def progression_bar(i, Ntot, measured_start, Nbars=50, char='-'):
    """
    Shows a progression bar with Nbars and the remaining
    simulation time.
    """
    nbars = int( (i+1)*1./Ntot*Nbars )
    sys.stdout.write('\r[' + nbars*char )
    sys.stdout.write((Nbars-nbars)*' ' + ']')
    sys.stdout.write(' %d/%d' %(i,Ntot))
    # Estimated time in seconds until it will finish (linear interpolation)
    eta = (((float(Ntot)/(i+1.))-1.)*(time.time()-measured_start))
    # Conversion to H:M:S
    m, s = divmod(eta, 60)
    h, m = divmod(m, 60)
    sys.stdout.write(', %d:%02d:%02d left' % (h, m, s))
    sys.stdout.flush()

def adapt_to_grid( x, p_xmin, p_xmax, p_nx, ncells_empty=0 ):
    """
    Adapt p_xmin and p_xmax, so that they fall exactly on the grid x
    Return the total number of particles, assuming p_nx particles
    per gridpoint

    Parameters
    ----------
    x: 1darray
        The positions of the gridpoints along the x direction

    p_xmin, p_xmax: float
        The minimal and maximal position of the particles
        These may not fall exactly on the grid

    p_nx: int
        Number of particle per gridpoint

    ncells_empty: int
        Number of empty cells at the righthand side of the box
        (Typically used when using a moving window)

    Returns
    -------
    A tuple with:
       - p_xmin: a float that falls exactly on the grid
       - p_xmax: a float that falls exactly on the grid
       - Npx: the total number of particles
    """

    # Find the max and the step of the array
    xmin = x.min()
    xmax = x.max()
    dx = x[1] - x[0]

    # Do not load particles below the lower bound of the box
    if p_xmin < xmin - 0.5*dx:
        p_xmin = xmin - 0.5*dx
    # Do not load particles in the two last upper cells
    # (This is because the charge density may extend over these cells
    # when it is smoothed. If particles are loaded closer to the right
    # boundary, this extended charge density can wrap around and appear
    # at the left boundary.)
    if p_xmax > xmax + (0.5-ncells_empty)*dx:
        p_xmax = xmax + (0.5-ncells_empty)*dx

    # Find the gridpoints on which the particles should be loaded
    x_load = x[ ( x > p_xmin ) & ( x < p_xmax ) ]
    # Deduce the total number of particles
    Npx = len(x_load) * p_nx
    # Reajust p_xmin and p_xmanx so that they match the grid
    if Npx > 0:
        p_xmin = x_load.min() - 0.5*dx
        p_xmax = x_load.max() + 0.5*dx

    return( p_xmin, p_xmax, Npx )<|MERGE_RESOLUTION|>--- conflicted
+++ resolved
@@ -215,13 +215,9 @@
         # Initialize an empty list of laser antennas
         self.laser_antennas = []
 
-<<<<<<< HEAD
-=======
         # Do the initial charge deposition (at t=0) now
         self.deposit('rho_prev')
 
-
->>>>>>> e4c1cca1
     def step(self, N=1, ptcl_feedback=True, correct_currents=True,
              correct_divE=False, use_true_rho=False,
              move_positions=True, move_momenta=True, show_progress=True):
@@ -331,16 +327,13 @@
             if move_positions:
                 for species in ptcl:
                     species.halfpush_x()
-<<<<<<< HEAD
-            # Shift the boundaries of the grid for the Galilean frame
-            if self.use_galilean:
-                self.shift_galilean_boundaries()
-=======
             # Get positions/velocities for antenna particles at t = (n+1/2) dt
             for antenna in self.laser_antennas:
                 antenna.update_v( self.time + 0.5*self.dt )
                 antenna.halfpush_x( self.dt )
->>>>>>> e4c1cca1
+            # Shift the boundaries of the grid for the Galilean frame
+            if self.use_galilean:
+                self.shift_galilean_boundaries()
 
             # Get the current at t = (n+1/2) dt
             self.deposit('J')
@@ -349,7 +342,9 @@
             if move_positions:
                 for species in ptcl:
                     species.halfpush_x()
-<<<<<<< HEAD
+            # Get positions for antenna particles at t = (n+1) dt
+            for antenna in self.laser_antennas:
+                antenna.halfpush_x( self.dt )
             # Shift the boundaries of the grid for the Galilean frame
             if self.use_galilean:
                 self.shift_galilean_boundaries()
@@ -357,15 +352,6 @@
             # Get the charge density at t = (n+1) dt
             self.deposit('rho_next')
             # Correct the currents (requires rho at t = (n+1) dt )
-=======
-            # Get positions for antenna particles at t = (n+1) dt
-            for antenna in self.laser_antennas:
-                antenna.halfpush_x( self.dt )
-            
-            # Get the charge density at t = (n+1) dt
-            self.deposit('rho_next')
-            # Correct the currents ( requires rho at t = (n+1) dt )
->>>>>>> e4c1cca1
             if correct_currents:
                 fld.correct_currents()
 
@@ -447,7 +433,6 @@
         if self.filter_currents:
             fld.filter_spect( fieldtype )
 
-<<<<<<< HEAD
     def shift_galilean_boundaries(self):
         """
         Shift the interpolation grids by v_comoving over
@@ -467,8 +452,6 @@
             self.fld.interp[m].zmax += shift_distance
             self.fld.interp[m].z += shift_distance
 
-=======
->>>>>>> e4c1cca1
     def set_moving_window( self, v=c, ux_m=0., uy_m=0., uz_m=0.,
                   ux_th=0., uy_th=0., uz_th=0., gamma_boost=None ):
         """
@@ -484,22 +467,6 @@
 
         ux_th, uy_th, uz_th: floats (dimensionless)
            Normalized thermal momenta in each direction
-<<<<<<< HEAD
-
-        gamma_boost : float, optional
-            When initializing a moving window in a boosted frame, set the
-            value of `gamma_boost` to the corresponding Lorentz factor.
-            Quantities like uz_m of the injected particles will be
-            automatically Lorentz-transformed.
-            (uz_m is to be given in the lab frame ; for the moment, this
-            will not work if any of ux_th, uy_th, uz_th, ux_m, uy_m is nonzero)
-        """
-        # Attach the moving window to the boundary communicator
-        self.comm.moving_win = MovingWindow( self.fld.interp, self.comm,
-            v, self.p_nz, self.time, ux_m, uy_m, uz_m,
-            ux_th, uy_th, uz_th, gamma_boost )
-=======
->>>>>>> e4c1cca1
 
         gamma_boost : float, optional
             When initializing a moving window in a boosted frame, set the
