--- conflicted
+++ resolved
@@ -5,25 +5,20 @@
 from .laser import add_laser, add_laser_pulse
 from .laser_profiles import GaussianLaser, LaguerreGaussLaser, \
               DonutLikeLaguerreGaussLaser, FlattenedGaussianLaser, \
-<<<<<<< HEAD
-              FewCycleLaser,CustomSpectrumLaserPulse
-=======
               FewCycleLaser, ParaxialApproximationLaser
-from .longitudinal_laser_profiles import GaussianChirpedLongitudinalProfile
+from .longitudinal_laser_profiles import GaussianChirpedLongitudinalProfile,
+    CustomSpectrumLongitudinalProfile
 from .transverse_laser_profiles import GaussianTransverseProfile, \
     LaguerreGaussTransverseProfile, DonutLikeLaguerreGaussTransverseProfile, \
     FlattenedGaussianTransverseProfile
->>>>>>> ce52901f
 
 __all__ = ['add_laser', 'add_laser_pulse',
             'GaussianLaser', 'LaguerreGaussLaser',
             'DonutLikeLaguerreGaussLaser', 'FlattenedGaussianLaser',
-<<<<<<< HEAD
-            'FewCycleLaser','CustomSpectrumLaserPulse']
-=======
             'FewCycleLaser', 'ParaxialApproximationLaser',
-            'GaussianChirpedLongitudinalProfile', 'GaussianTransverseProfile',
+            'GaussianChirpedLongitudinalProfile',
+            'CustomSpectrumLongitudinalProfile',
+            'GaussianTransverseProfile',
             'LaguerreGaussTransverseProfile',
             'DonutLikeLaguerreGaussTransverseProfile',
-            'FlattenedGaussianTransverseProfile']
->>>>>>> ce52901f
+            'FlattenedGaussianTransverseProfile']