--- conflicted
+++ resolved
@@ -63,12 +63,8 @@
             (`iteration_min` is inclusive, `iteration_max` is exclusive)
         """
         # General setup
-<<<<<<< HEAD
-        OpenPMDDiagnostic.__init__(self, period, comm, write_dir)
-=======
         OpenPMDDiagnostic.__init__(self, period, comm, write_dir,
                                     iteration_min, iteration_max )
->>>>>>> 0ec48249
 
         # Register the arguments
         self.species_dict = species
@@ -94,11 +90,7 @@
         random_species = list(self.species_dict.keys())[0]
         self.dt = self.species_dict[random_species].dt
 
-<<<<<<< HEAD
     def setup_openpmd_species_group( self, grp, species, constant_quantities ) :
-=======
-    def setup_openpmd_species_group( self, grp, species ) :
->>>>>>> 0ec48249
         """
         Set the attributes that are specific to the particle group
 
@@ -119,15 +111,9 @@
         grp.attrs["particlePush"] = np.string_("Vay")
         grp.attrs["particleInterpolation"] = np.string_("uniform")
 
-<<<<<<< HEAD
         # Setup constant datasets (e.g. charge, mass)
         for quantity in constant_quantities:
             grp.require_group( quantity )
-=======
-        # Setup constant datasets
-        for quantity in ["charge", "mass", "positionOffset"] :
-            grp.require_group(quantity)
->>>>>>> 0ec48249
             self.setup_openpmd_species_record( grp[quantity], quantity )
             self.setup_openpmd_species_component( grp[quantity], quantity )
             grp[quantity].attrs["shape"] = np.array([species.Ntot], dtype=np.uint64)
@@ -247,11 +233,7 @@
 
             # Write the datasets for each particle datatype
             self.write_particles( species_grp, species, n_rank,
-<<<<<<< HEAD
                 Ntot, select_array, self.array_quantities_dict[species_name] )
-=======
-                                  Ntot, select_array )
->>>>>>> 0ec48249
 
         # Close the file
         if self.rank == 0:
@@ -287,14 +269,6 @@
         particle_data: list of string
             The particle quantities that should be written
         """
-<<<<<<< HEAD
-=======
-        # If needed, add the id to the quantities to be written
-        particle_data = self.particle_data[:]
-        if species.tracker is not None:
-            particle_data.append("id")
-
->>>>>>> 0ec48249
         for particle_var in particle_data :
 
             if particle_var == "position" :
@@ -317,21 +291,12 @@
                     self.setup_openpmd_species_record(
                         species_grp[particle_var], particle_var )
 
-<<<<<<< HEAD
             elif particle_var in ["weighting", "id", "charge"]:
                 quantity_path = particle_var
                 if particle_var == "weighting":
                     quantity = "w"
                 else:
                     quantity = particle_var
-=======
-            elif particle_var in ["weighting", "id"]:
-                quantity_path = particle_var
-                if particle_var == "id":
-                    quantity = "id"
-                else:
-                    quantity = "w"
->>>>>>> 0ec48249
                 self.write_dataset( species_grp, species, quantity_path,
                                     quantity, n_rank, Ntot, select_array )
                 if self.rank == 0:
@@ -452,7 +417,6 @@
         # Extract the quantity
         if quantity == "id":
             quantity_one_proc = species.tracker.id
-<<<<<<< HEAD
         elif quantity == "charge":
             quantity_one_proc = constants.e * species.ionizer.ionization_level
         elif quantity == "w":
@@ -460,8 +424,6 @@
                 quantity_one_proc = species.ionizer.neutral_weight
             else:
                 quantity_one_proc = species.w / species.q
-=======
->>>>>>> 0ec48249
         else:
             quantity_one_proc = getattr( species, quantity )
 
@@ -472,14 +434,6 @@
         if quantity in ['ux', 'uy', 'uz'] :
             scale_factor = species.m * constants.c
             quantity_one_proc *= scale_factor
-<<<<<<< HEAD
-=======
-
-        # If this is the weight, divide it by the charge
-        # so as to obtain an actual number of particles
-        if quantity is 'w':
-            quantity_one_proc *= 1./species.q
->>>>>>> 0ec48249
 
         if self.comm is not None:
             quantity_all_proc = self.comm.gather_ptcl_array(
