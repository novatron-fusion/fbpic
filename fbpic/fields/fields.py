# Copyright 2016, FBPIC contributors
# Authors: Remi Lehe, Manuel Kirchen
# License: 3-Clause-BSD-LBNL
"""
This file is part of the Fourier-Bessel Particle-In-Cell code (FB-PIC)
It defines the high-level Fields class.
"""
import warnings
import numpy as np
from fbpic.utils.threading import nthreads
from .numba_methods import sum_reduce_2d_array, numba_erase_threading_buffer
from .utility_methods import get_modified_k
from .spectral_transform import SpectralTransformer
from .interpolation_grid import InterpolationGrid
from .spectral_grid import SpectralGrid
from .psatd_coefs import PsatdCoeffs
from fbpic.utils.cuda import cuda_installed
from .smoothing import BinomialSmoother

class Fields(object) :
    """
    Class that contains the fields data of the simulation

    Methods
    -------
    - push : Advances the fields over one timestep
    - interp2spect : Transforms the fields from the
           interpolation grid to the spectral grid
    - spect2interp : Transforms the fields from the
           spectral grid to the interpolation grid
    - correct_currents : Corrects the currents so that
           they satisfy the conservation equation
    - erase : sets the fields to zero on the interpolation grid
    - divide_by_volume : divide the fields by the cell volume

    Main attributes
    ----------
    All the following attributes are lists,
    with one element per azimuthal mode
    - interp : a list of InterpolationGrid objects
        Contains the field data on the interpolation grid
    - spect : a list of SpectralGrid objects
        Contains the field data on the spectral grid
    - trans : a list of SpectralTransformer objects
        Allows to transform back and forth between the
        interpolation and spectral grid
    - psatd : a list of PsatdCoeffs
        Contains the coefficients to solve the Maxwell equations
    """
    def __init__( self, Nz, zmax, Nr, rmax, Nm, dt, zmin=0.,
                  n_order=-1, v_comoving=None, use_pml=False, use_galilean=True,
                  current_correction='cross-deposition', use_cuda=False,
                  smoother=None, create_threading_buffers=False ):
        """
        Initialize the components of the Fields object

        Parameters
        ----------
        Nz : int
            The number of gridpoints in z

        zmin, zmax : float (zmin, optional)
            The initial position of the left and right
            edge of the box along z

        Nr : int
            The number of gridpoints in r

        rmax : float
            The position of the edge of the box along r

        Nm : int
            The number of azimuthal modes

        dt : float
            The timestep of the simulation, required for the
            coefficients of the psatd scheme

        v_comoving: float or None, optional
            If this variable is None, the standard PSATD is used (default).
            Otherwise, the current is assumed to be "comoving",
            i.e. constant with respect to (z - v_comoving * t).
            This can be done in two ways: either by
            - Using a PSATD scheme that takes this hypothesis into account
            - Solving the PSATD scheme in a Galilean frame

        use_pml: bool, optional
            Whether to allocate and use Perfectly-Matched-Layers split fields

        use_galilean: bool, optional
            Determines which one of the two above schemes is used
            When use_galilean is true, the whole grid moves
            with a speed v_comoving

        n_order : int, optional
           The order of the stencil for the z derivatives
           Use -1 for infinite order
           Otherwise use a positive, even number. In this case
           the stencil extends up to n_order/2 cells on each side.

        current_correction: string, optional
            The method used in order to ensure that the continuity equation
            is satisfied. Either `curl-free` or `cross-deposition`.

        use_cuda : bool, optional
            Wether to use the GPU or not

        smoother: an fbpic.fields.smoothing.BinomialSmoother, optional
            Determines how the charge and currents are smoothed.
            (Default: one-pass binomial filter and no compensator.)

        create_threading_buffers: bool, optional
            Whether to create the buffers used in order to perform
            charge/current deposition with threading on CPU
            (buffers are duplicated with the number of threads)
        """
        # Register the arguments inside the object
        self.Nz = Nz
        self.Nr = Nr
        self.rmax = rmax
        self.Nm = Nm
        self.dt = dt
        self.n_order = n_order
        self.v_comoving = v_comoving
        self.use_galilean = use_galilean

        # Set the default smoother
        if smoother is None:
            smoother = BinomialSmoother( n_passes=1, compensator=False )
        self.smoother = smoother

        # Define wether or not to use the GPU
        self.use_cuda = use_cuda
        if (self.use_cuda==True) and (cuda_installed==False) :
            warnings.warn(
                'Cuda not available for the fields.\n'
                'Performing the field operations on the CPU.' )
            self.use_cuda = False

        # Register the current correction type
        if current_correction in ['curl-free', 'cross-deposition']:
            self.current_correction = current_correction
        else:
            raise ValueError('Unkown current correction:%s'%current_correction)

        # Create the list of the transformers, which convert the fields
        # back and forth between the spatial and spectral grid
        # (one object per azimuthal mode)
        self.trans = []
        for m in range(Nm) :
            self.trans.append( SpectralTransformer(
                Nz, Nr, m, rmax, use_cuda=self.use_cuda ) )

        # Create the interpolation grid for each modes
        # (one grid per azimuthal mode)
        self.interp = [ ]
        for m in range(Nm) :
            # Create the object
            self.interp.append( InterpolationGrid(
                Nz, Nr, m, zmin, zmax, rmax,
                use_pml=use_pml, use_cuda=self.use_cuda ) )

        # Get the kz and (finite-order) modified kz arrays
        # (According to FFT conventions, the kz array starts with
        # positive frequencies and ends with negative frequency.)
        dz = (zmax-zmin)/Nz
        kz_true = 2*np.pi* np.fft.fftfreq( Nz, dz )
        kz_modified = get_modified_k( kz_true, n_order, dz )

        # Create the spectral grid for each mode, as well as
        # the psatd coefficients
        # (one grid per azimuthal mode)
        self.spect = [ ]
        self.psatd = [ ]
        for m in range(Nm) :
            # Extract the inhomogeneous spectral grid for mode m
            kr = 2*np.pi * self.trans[m].dht0.get_nu()
            # Create the object
            self.spect.append( SpectralGrid( kz_modified, kr, m,
                kz_true, self.interp[m].dz, self.interp[m].dr,
<<<<<<< HEAD
                current_correction,smoother, use_pml=use_pml,
=======
                current_correction, smoother, use_pml=use_pml,
>>>>>>> 609e26e4
                use_cuda=self.use_cuda ) )
            self.psatd.append( PsatdCoeffs( self.spect[m].kz,
                                self.spect[m].kr, m, dt, Nz, Nr,
                                V=self.v_comoving,
                                use_galilean=self.use_galilean,
                                use_cuda=self.use_cuda ) )

        # Record flags that indicates whether, for the sources *in
        # spectral space*, the guard cells have been exchanged via MPI
        self.exchanged_source = \
            {'J': False, 'rho_prev': False, 'rho_new': False,
                'rho_next_xy': False, 'rho_next_z': False }

        # Generate duplicated deposition arrays, when using threading
        # (One copy per thread ; 2 guard cells on each side in z and r,
        # in order to store contributions from, at most, cubic shape factors ;
        # these deposition guard cells are folded into the regular box
        # inside `sum_reduce_2d_array`)
        if create_threading_buffers:
            self.rho_global = np.zeros( dtype=np.complex128,
                shape=(nthreads, self.Nm, self.Nz+4, self.Nr+4) )
            self.Jr_global = np.zeros( dtype=np.complex128,
                    shape=(nthreads, self.Nm, self.Nz+4, self.Nr+4) )
            self.Jt_global = np.zeros( dtype=np.complex128,
                    shape=(nthreads, self.Nm, self.Nz+4, self.Nr+4) )
            self.Jz_global = np.zeros( dtype=np.complex128,
                    shape=(nthreads, self.Nm, self.Nz+4, self.Nr+4) )


    def send_fields_to_gpu( self ):
        """
        Copy the fields to the GPU.

        After this function is called, the array attributes of the
        interpolation and spectral grids point to GPU arrays
        """
        if self.use_cuda:
            for m in range(self.Nm) :
                self.interp[m].send_fields_to_gpu()
                self.spect[m].send_fields_to_gpu()

    def receive_fields_from_gpu( self ):
        """
        Receive the fields from the GPU.

        After this function is called, the array attributes of the
        interpolation and spectral grids are accessible by the CPU again.
        """
        if self.use_cuda:
            for m in range(self.Nm) :
                self.interp[m].receive_fields_from_gpu()
                self.spect[m].receive_fields_from_gpu()

    def push(self, use_true_rho=False, check_exchanges=False):
        """
        Push the different azimuthal modes over one timestep,
        in spectral space.

        Parameters
        ----------
        use_true_rho : bool, optional
            Whether to use the rho projected on the grid.
            If set to False, this will use div(E) and div(J)
            to evaluate rho and its time evolution.
            In the case use_true_rho==False, the rho projected
            on the grid is used only to correct the currents, and
            the simulation can be run without the neutralizing ions.
        check_exchanges: bool, optional
            Check whether the guard cells of the fields rho and J
            have been properly exchanged via MPI
        """
        if check_exchanges:
            # Ensure consistency: fields should be exchanged
            assert self.exchanged_source['J'] == True
            if use_true_rho:
                assert self.exchanged_source['rho_prev'] == True
                assert self.exchanged_source['rho_next'] == True

        # Push each azimuthal grid individually, by passing the
        # corresponding psatd coefficients
        for m in range(self.Nm) :
            self.spect[m].push_eb_with( self.psatd[m], use_true_rho )
            self.spect[m].push_rho()

    def correct_currents(self, check_exchanges=False) :
        """
        Correct the currents so that they satisfy the
        charge conservation equation

        Parameter
        ---------
        check_exchanges: bool
            Check whether the guard cells of the fields rho and J
            have been properly exchanged via MPI
        """
        if check_exchanges:
            # Ensure consistency (charge and current should
            # not be exchanged via MPI before correction)
            assert self.exchanged_source['rho_prev'] == False
            assert self.exchanged_source['rho_next'] == False
            assert self.exchanged_source['J'] == False
            if self.current_correction == 'cross-deposition':
                assert self.exchanged_source['rho_next_xy'] == False
                assert self.exchanged_source['rho_next_z'] == False

        # Correct each azimuthal grid individually
        for m in range(self.Nm) :
            self.spect[m].correct_currents(
                self.dt, self.psatd[m], self.current_correction )

    def correct_divE(self) :
        """
        Correct the currents so that they satisfy the
        charge conservation equation
        """
        # Correct each azimuthal grid individually
        for m in range(self.Nm) :
            self.spect[m].correct_divE()

    def interp2spect(self, fieldtype) :
        """
        Transform the fields `fieldtype` from the interpolation
        grid to the spectral grid

        Parameter
        ---------
        fieldtype :
            A string which represents the kind of field to transform
            (either 'E', 'B', 'E_pml', 'B_pml', 'J', 'rho_next', 'rho_prev')
        """
        # Use the appropriate transformation depending on the fieldtype.
        if fieldtype == 'E' :
            # Transform each azimuthal grid individually
            for m in range(self.Nm) :
                self.trans[m].interp2spect_scal(
                    self.interp[m].Ez, self.spect[m].Ez )
                self.trans[m].interp2spect_vect(
                    self.interp[m].Er, self.interp[m].Et,
                    self.spect[m].Ep, self.spect[m].Em )
        elif fieldtype == 'B' :
            # Transform each azimuthal grid individually
            for m in range(self.Nm) :
                self.trans[m].interp2spect_scal(
                    self.interp[m].Bz, self.spect[m].Bz )
                self.trans[m].interp2spect_vect(
                    self.interp[m].Br, self.interp[m].Bt,
                    self.spect[m].Bp, self.spect[m].Bm )
<<<<<<< HEAD
        elif fieldtype == 'E_pml' and self.interp[0].use_pml:
=======
        elif fieldtype == 'E_pml':
>>>>>>> 609e26e4
            # Transform each azimuthal grid individually
            for m in range(self.Nm):
                self.trans[m].interp2spect_vect(
                    self.interp[m].Er_pml, self.interp[m].Et_pml,
                    self.spect[m].Ep_pml, self.spect[m].Em_pml )
<<<<<<< HEAD
        elif fieldtype == 'B_pml' and self.interp[0].use_pml:
=======
        elif fieldtype == 'B_pml':
>>>>>>> 609e26e4
            # Transform each azimuthal grid individually
            for m in range(self.Nm):
                self.trans[m].interp2spect_vect(
                    self.interp[m].Br_pml, self.interp[m].Bt_pml,
                    self.spect[m].Bp_pml, self.spect[m].Bm_pml )
        elif fieldtype == 'J' :
            # Transform each azimuthal grid individually
            for m in range(self.Nm) :
                self.trans[m].interp2spect_scal(
                    self.interp[m].Jz, self.spect[m].Jz )
                self.trans[m].interp2spect_vect(
                    self.interp[m].Jr, self.interp[m].Jt,
                    self.spect[m].Jp, self.spect[m].Jm )
        elif fieldtype in ['rho_prev', 'rho_next', 'rho_next_z', 'rho_next_xy']:
            # Transform each azimuthal grid individually
            for m in range(self.Nm) :
                spectral_rho = getattr( self.spect[m], fieldtype )
                self.trans[m].interp2spect_scal(
                    self.interp[m].rho, spectral_rho )
        else:
            raise ValueError( 'Invalid string for fieldtype: %s' %fieldtype )

    def spect2interp(self, fieldtype) :
        """
        Transform the fields `fieldtype` from the spectral grid
        to the interpolation grid

        Parameter
        ---------
        fieldtype :
            A string which represents the kind of field to transform
            (either 'E', 'B', 'E_pml', 'B_pml', 'J', 'rho_next', 'rho_prev')
        """
        # Use the appropriate transformation depending on the fieldtype.
        if fieldtype == 'E' :
            # Transform each azimuthal grid individually
            for m in range(self.Nm) :
                self.trans[m].spect2interp_scal(
                    self.spect[m].Ez, self.interp[m].Ez )
                self.trans[m].spect2interp_vect(
                    self.spect[m].Ep,  self.spect[m].Em,
                    self.interp[m].Er, self.interp[m].Et )
        elif fieldtype == 'B' :
            # Transform each azimuthal grid individually
            for m in range(self.Nm) :
                self.trans[m].spect2interp_scal(
                    self.spect[m].Bz, self.interp[m].Bz )
                self.trans[m].spect2interp_vect(
                    self.spect[m].Bp, self.spect[m].Bm,
                    self.interp[m].Br, self.interp[m].Bt )
<<<<<<< HEAD
        elif fieldtype == 'E_pml' and self.interp[0].use_pml:
=======
        elif fieldtype == 'E_pml':
>>>>>>> 609e26e4
            # Transform each azimuthal grid individually
            for m in range(self.Nm) :
                self.trans[m].spect2interp_vect(
                    self.spect[m].Ep_pml,  self.spect[m].Em_pml,
                    self.interp[m].Er_pml, self.interp[m].Et_pml )
<<<<<<< HEAD
        elif fieldtype == 'B_pml' and self.interp[0].use_pml:
=======
        elif fieldtype == 'B_pml':
>>>>>>> 609e26e4
            # Transform each azimuthal grid individually
            for m in range(self.Nm) :
                self.trans[m].spect2interp_vect(
                    self.spect[m].Bp_pml,  self.spect[m].Bm_pml,
                    self.interp[m].Br_pml, self.interp[m].Bt_pml )
        elif fieldtype == 'J' :
            # Transform each azimuthal grid individually
            for m in range(self.Nm) :
                self.trans[m].spect2interp_scal(
                    self.spect[m].Jz, self.interp[m].Jz )
                self.trans[m].spect2interp_vect(
                    self.spect[m].Jp,  self.spect[m].Jm,
                    self.interp[m].Jr, self.interp[m].Jt )
        elif fieldtype == 'rho_next' :
            # Transform each azimuthal grid individually
            for m in range(self.Nm) :
                self.trans[m].spect2interp_scal(
                    self.spect[m].rho_next, self.interp[m].rho )
        elif fieldtype == 'rho_prev' :
            # Transform each azimuthal grid individually
            for m in range(self.Nm) :
                self.trans[m].spect2interp_scal(
                    self.spect[m].rho_prev, self.interp[m].rho )
        else :
            raise ValueError( 'Invalid string for fieldtype: %s' %fieldtype )

    def spect2partial_interp(self, fieldtype) :
        """
        Transform the fields `fieldtype` from the spectral grid,
        by only performing an inverse FFT in z (but no Hankel transform)

        This is typically done before exchanging guard cells in z
        (a full FFT+Hankel transform is not necessary in this case)

        The result is stored in the interpolation grid (for economy of memory),
        but one should be aware that these fields are not actually the
        interpolation fields. These "incorrect" fields would however be
        overwritten by subsequent calls to `spect2interp` (see `step` function)

        Parameter
        ---------
        fieldtype :
            A string which represents the kind of field to transform
            (either 'E', 'B', 'J', 'rho_next', 'rho_prev')
        """
        # Use the appropriate transformation depending on the fieldtype.
        if fieldtype == 'E' :
            for m in range(self.Nm) :
                self.trans[m].fft.inverse_transform(
                    self.spect[m].Ez, self.interp[m].Ez )
                self.trans[m].fft.inverse_transform(
                    self.spect[m].Ep, self.interp[m].Er )
                self.trans[m].fft.inverse_transform(
                    self.spect[m].Em, self.interp[m].Et )
        elif fieldtype == 'B' :
            for m in range(self.Nm) :
                self.trans[m].fft.inverse_transform(
                    self.spect[m].Bz, self.interp[m].Bz )
                self.trans[m].fft.inverse_transform(
                    self.spect[m].Bp, self.interp[m].Br )
                self.trans[m].fft.inverse_transform(
                    self.spect[m].Bm, self.interp[m].Bt )
        elif fieldtype == 'J' :
            for m in range(self.Nm) :
                self.trans[m].fft.inverse_transform(
                    self.spect[m].Jz, self.interp[m].Jz )
                self.trans[m].fft.inverse_transform(
                    self.spect[m].Jp, self.interp[m].Jr )
                self.trans[m].fft.inverse_transform(
                    self.spect[m].Jm, self.interp[m].Jt )
        elif fieldtype == 'rho_next' :
            for m in range(self.Nm) :
                self.trans[m].fft.inverse_transform(
                    self.spect[m].rho_next, self.interp[m].rho )
        elif fieldtype == 'rho_prev' :
            for m in range(self.Nm) :
                self.trans[m].fft.inverse_transform(
                    self.spect[m].rho_prev, self.interp[m].rho )
        else :
            raise ValueError( 'Invalid string for fieldtype: %s' %fieldtype )


    def partial_interp2spect(self, fieldtype) :
        """
        Transform the fields `fieldtype` from the partial representation
        in interpolation space (obtained from `spect2partial_interp`)
        to the spectral grid.

        This is typically done after exchanging guard cells in z
        (a full FFT+Hankel transform is not necessary in this case)

        Parameter
        ---------
        fieldtype :
            A string which represents the kind of field to transform
            (either 'E', 'B', 'J', 'rho_next', 'rho_prev')
        """
        # Use the appropriate transformation depending on the fieldtype.
        if fieldtype == 'E' :
            for m in range(self.Nm) :
                self.trans[m].fft.transform(
                    self.interp[m].Ez, self.spect[m].Ez )
                self.trans[m].fft.transform(
                    self.interp[m].Er, self.spect[m].Ep )
                self.trans[m].fft.transform(
                    self.interp[m].Et, self.spect[m].Em )
        elif fieldtype == 'B' :
            for m in range(self.Nm) :
                self.trans[m].fft.transform(
                    self.interp[m].Bz, self.spect[m].Bz )
                self.trans[m].fft.transform(
                    self.interp[m].Br, self.spect[m].Bp )
                self.trans[m].fft.transform(
                    self.interp[m].Bt, self.spect[m].Bm )
        elif fieldtype == 'J' :
            for m in range(self.Nm) :
                self.trans[m].fft.transform(
                    self.interp[m].Jz, self.spect[m].Jz )
                self.trans[m].fft.transform(
                    self.interp[m].Jr, self.spect[m].Jp )
                self.trans[m].fft.transform(
                    self.interp[m].Jt, self.spect[m].Jm )
        elif fieldtype == 'rho_next' :
            for m in range(self.Nm) :
                self.trans[m].fft.transform(
                    self.interp[m].rho, self.spect[m].rho_next )
        elif fieldtype == 'rho_prev' :
            for m in range(self.Nm) :
                self.trans[m].fft.transform(
                    self.interp[m].rho, self.spect[m].rho_prev )
        else :
            raise ValueError( 'Invalid string for fieldtype: %s' %fieldtype )


    def erase(self, fieldtype ) :
        """
        Sets the field `fieldtype` to zero on the interpolation grid

        (For 'rho' and 'J', on CPU, this also erases the duplicated
        deposition buffer, with one copy per thread)

        Parameter
        ---------
        fieldtype : string
            A string which represents the kind of field to be erased
            (either 'E', 'B', 'J', 'rho')
        """
        # Erase the fields in the interpolation grid
        for m in range(self.Nm):
            self.interp[m].erase(fieldtype)

        # Erase the duplicated deposition buffer
        if not self.use_cuda:
            if fieldtype == 'rho':
                numba_erase_threading_buffer( self.rho_global )
            elif fieldtype == 'J':
                numba_erase_threading_buffer( self.Jr_global )
                numba_erase_threading_buffer( self.Jt_global )
                numba_erase_threading_buffer( self.Jz_global )


    def sum_reduce_deposition_array(self, fieldtype):
        """
        Sum the duplicated array for rho and J deposition on CPU
        into a single array.

        This function does nothing when running on GPU

        Parameters
        ----------
        fieldtype : string
            A string which represents the kind of field to be erased
            (either 'J' or 'rho')
        """
        # Skip this function when running on GPU
        if self.use_cuda:
            return

        # Sum thread-local results to main field array
        if fieldtype == 'rho':
            for m in range(self.Nm):
                sum_reduce_2d_array( self.rho_global, self.interp[m].rho, m )
        elif fieldtype == 'J':
            for m in range(self.Nm):
                sum_reduce_2d_array( self.Jr_global, self.interp[m].Jr, m )
                sum_reduce_2d_array( self.Jt_global, self.interp[m].Jt, m )
                sum_reduce_2d_array( self.Jz_global, self.interp[m].Jz, m )
        else :
            raise ValueError('Invalid string for fieldtype: %s'%fieldtype)


    def filter_spect( self, fieldtype ) :
        """
        Filter the field `fieldtype` on the spectral grid

        Parameter
        ---------
        fieldtype : string
            A string which represents the kind of field to be filtered
            (either 'E', 'B', 'J', 'rho_next' or 'rho_prev')
        """
        for m in range(self.Nm) :
            self.spect[m].filter( fieldtype )


    def divide_by_volume( self, fieldtype ) :
        """
        Divide the field `fieldtype` in each cell by the cell volume,
        on the interpolation grid.

        This is typically done for rho and J, after the charge and
        current deposition.

        Parameter
        ---------
        fieldtype :
            A string which represents the kind of field to be divided by
            the volume (either 'rho' or 'J')
        """
        for m in range(self.Nm):
            self.interp[m].divide_by_volume( fieldtype )<|MERGE_RESOLUTION|>--- conflicted
+++ resolved
@@ -178,11 +178,7 @@
             # Create the object
             self.spect.append( SpectralGrid( kz_modified, kr, m,
                 kz_true, self.interp[m].dz, self.interp[m].dr,
-<<<<<<< HEAD
-                current_correction,smoother, use_pml=use_pml,
-=======
                 current_correction, smoother, use_pml=use_pml,
->>>>>>> 609e26e4
                 use_cuda=self.use_cuda ) )
             self.psatd.append( PsatdCoeffs( self.spect[m].kz,
                                 self.spect[m].kr, m, dt, Nz, Nr,
@@ -330,21 +326,13 @@
                 self.trans[m].interp2spect_vect(
                     self.interp[m].Br, self.interp[m].Bt,
                     self.spect[m].Bp, self.spect[m].Bm )
-<<<<<<< HEAD
-        elif fieldtype == 'E_pml' and self.interp[0].use_pml:
-=======
         elif fieldtype == 'E_pml':
->>>>>>> 609e26e4
             # Transform each azimuthal grid individually
             for m in range(self.Nm):
                 self.trans[m].interp2spect_vect(
                     self.interp[m].Er_pml, self.interp[m].Et_pml,
                     self.spect[m].Ep_pml, self.spect[m].Em_pml )
-<<<<<<< HEAD
-        elif fieldtype == 'B_pml' and self.interp[0].use_pml:
-=======
         elif fieldtype == 'B_pml':
->>>>>>> 609e26e4
             # Transform each azimuthal grid individually
             for m in range(self.Nm):
                 self.trans[m].interp2spect_vect(
@@ -395,21 +383,13 @@
                 self.trans[m].spect2interp_vect(
                     self.spect[m].Bp, self.spect[m].Bm,
                     self.interp[m].Br, self.interp[m].Bt )
-<<<<<<< HEAD
-        elif fieldtype == 'E_pml' and self.interp[0].use_pml:
-=======
         elif fieldtype == 'E_pml':
->>>>>>> 609e26e4
             # Transform each azimuthal grid individually
             for m in range(self.Nm) :
                 self.trans[m].spect2interp_vect(
                     self.spect[m].Ep_pml,  self.spect[m].Em_pml,
                     self.interp[m].Er_pml, self.interp[m].Et_pml )
-<<<<<<< HEAD
-        elif fieldtype == 'B_pml' and self.interp[0].use_pml:
-=======
         elif fieldtype == 'B_pml':
->>>>>>> 609e26e4
             # Transform each azimuthal grid individually
             for m in range(self.Nm) :
                 self.trans[m].spect2interp_vect(
