--- conflicted
+++ resolved
@@ -57,42 +57,6 @@
 
 
 @compile_cupy
-<<<<<<< HEAD
-def n12_per_cell_cuda(N_batch, n12, w1, w2, d_invvol, Nz,
-                      npairs, shuffled_idx1, shuffled_idx2,
-                      prefix_sum_pair, prefix_sum1, prefix_sum2):
-    """
-    Calculate n12 of species per cell
-    n12 is the sum of minimum species weights
-    """
-    # Loop over cells
-    i = cuda.grid(1)
-    # Loop over batch of particle pairs and perform collision
-    if i < N_batch:
-        # Loop through the batch
-        if i > 0:
-            i_min1 = int(prefix_sum1[i-1])
-            i_min2 = int(prefix_sum2[i-1])
-            p_min = int(prefix_sum_pair[i-1])
-        else:
-            i_min1 = 0
-            i_min2 = 0
-            p_min = 0
-        sum = 0.
-        for j in range(int(npairs[i])):
-            si1 = shuffled_idx1[p_min + j]
-            si2 = shuffled_idx2[p_min + j]
-            if w1[i_min1+si1] < w2[i_min2+si2]:
-                sum += w1[i_min1+si1]
-            else:
-                sum += w2[i_min2+si2]
-        invvol = d_invvol[int(i / Nz)]
-        n12[i] = sum * invvol
-
-
-@compile_cupy
-=======
->>>>>>> 700d994f
 def temperature_per_cell_cuda(N_batch, T, npart,
                               prefix_sum, mass,
                               ux, uy, uz):
@@ -254,28 +218,6 @@
     Parameters
     ----------
     shuffled_idx : 1darray of integers
-<<<<<<< HEAD
-            The shuffled particle index of the particle
-
-    npart : 1darray of integers
-            The particle array
-
-    npair : 1darray of integers
-            The particle pair array
-
-    prefix_sum_pair : 1darray of integers
-            Cumulative prefix sum of
-            the pair array	
-
-    random_states : random states of the random generator
-
-    intra : boolean
-            True: like-particle collisions
-            False: unlike-particle collisions
-
-    species : int
-            species number: 1 or 2
-=======
         The shuffled particle index of the particle
 
     npart : 1darray of integers
@@ -295,7 +237,6 @@
 
     species : int
         Species number: 1 or 2
->>>>>>> 700d994f
     """
     i = cuda.grid(1)
     if i < N_batch:
@@ -311,28 +252,15 @@
         if intra and species == 2:
             start = npair[i]
 
-<<<<<<< HEAD
         p = (stop - start)
-
         value = int(xoroshiro128p_uniform_float64(random_states, i) * p)
-
-=======
-        p = stop - start
-        
-        value = int(xoroshiro128p_uniform_float64(random_states, i) * p)
-        
->>>>>>> 700d994f
         offset = int(xoroshiro128p_uniform_float64(
             random_states, i) * p) * 2 + 1
         multiplier = 4*(p//4) + 1
         log2p = m.log2(p)
         power = m.ceil(log2p)
         modulus = 2**power
-<<<<<<< HEAD
-
-=======
-        
->>>>>>> 700d994f
+
         k = 0
         while k < npair[i]:
             if k < p:
@@ -354,14 +282,8 @@
                             m1, m2,
                             q1, q2, w1, w2,
                             ux1, uy1, uz1,
-<<<<<<< HEAD
-                            ux2, uy2, uz2,
-                            dt, coulomb_log, period,
-                            random_states, debug,
-=======
                             ux2, uy2, uz2, 
                             coulomb_log, random_states, debug,
->>>>>>> 700d994f
                             param_s, param_logL):
     """
     Perform collisions between all pairs in each cell
@@ -411,11 +333,8 @@
             COM_gamma = 1. / m.sqrt(1. - COM_v2)
 
             # momenta in COM
-<<<<<<< HEAD
-            term0 = (COM_gamma - 1.) * COM_v_u1g1 / COM_v2 - COM_gamma
-=======
+
             term0 = (COM_gamma - 1.) * COM_v_u1g1 / COM_v2 - COM_gamma * gamma1
->>>>>>> 700d994f
             ux_COM = ux1[si1] + COM_vx * term0
             uy_COM = uy1[si1] + COM_vy * term0
             uz_COM = uz1[si1] + COM_vz * term0
@@ -437,13 +356,8 @@
                 b0 = abs(coeff * qqm * COM_gamma * inv_g12 *
                             (gamma1_COM * gamma2_COM * invu_COM2 + m12))
                 bmin = max(0.5 * h / (m1 * c * u_COM), b0)
-<<<<<<< HEAD
-                if T1[cell] == 0 or T2[cell] == 0:
-                    logL = 0
-=======
                 if T1[cell] == 0 or T1[cell] == 0:
                     logL = 2.
->>>>>>> 700d994f
                 else:
                     Debye2 = (epsilon_0 * k / e**2) / \
                         (n1[cell] / T1[cell] + n2[cell] / T2[cell])
@@ -452,27 +366,16 @@
                         logL = 2.
 
             coeff1 = 1. / (4. * m.pi * epsilon_0**2 * c**3)
-<<<<<<< HEAD
-            term1 = n1[cell] * n2[cell] * period * dt / n12[cell]
-=======
->>>>>>> 700d994f
             term2 = coeff1 * qqm2 / (gamma1 * gamma2)
             term3 = COM_gamma * inv_g12 * u_COM
             term4 = (gamma1_COM * gamma2_COM * invu_COM2 + m12)
 
             # Calculate the collision parameter s12
-<<<<<<< HEAD
-            s12 = logL * term1 * term2 * term3 * term4 * term4
-
-            v_rel = g12 * u_COM * c / ( COM_gamma * gamma1_COM * gamma2_COM )
-            s_prime = (4. * m.pi / 3.)**(1/3) * term1 * \
-=======
             s12 = logL * term2 * term3 * term4 * term4
 
             # Low temperature correction
             v_rel = g12 * u_COM * c / ( COM_gamma * gamma1_COM * gamma2_COM )
             s_prime = (4.*m.pi/3)**(1/3) * \
->>>>>>> 700d994f
                 ((m1 + m2) / max(m1 * n1[cell]**(2/3), m2 * n2[cell]**(2/3))) * \
                 v_rel
 
