--- conflicted
+++ resolved
@@ -24,10 +24,7 @@
 from .deposition.threading_methods import \
         deposit_rho_numba_linear, deposit_rho_numba_cubic, \
         deposit_J_numba_linear, deposit_J_numba_cubic
-<<<<<<< HEAD
 from .boundaries.numba_methods import reflect_particles_radially_numba
-=======
->>>>>>> 700d994f
 
 # Check if threading is enabled
 from fbpic.utils.threading import nthreads, get_chunk_indices
@@ -51,11 +48,9 @@
     from .utilities.cuda_sorting import write_sorting_buffer, \
         get_cell_idx_per_particle, sort_particles_per_cell, \
         prefill_prefix_sum, incl_prefix_sum
-<<<<<<< HEAD
     from .boundaries.cuda_methods import reflect_particles_radially_cuda, \
         periodic_particles_radially_cuda
-=======
->>>>>>> 700d994f
+
 
 class Particles(object) :
     """
@@ -256,16 +251,6 @@
             # Register boolean that records if the particles are sorted or not
             self.sorted = False
 
-<<<<<<< HEAD
-            # Allocate arrays for cell quantities, e.g. density and temperature
-            self.density = cupy.empty( Nz*(Nr+1), dtype=np.float64)
-            self.temperature = cupy.empty( Nz*(Nr+1), dtype=np.float64)
-            # Register boolean that records if the cell quantities have
-            # been previously calculated
-            self.calc = False
-
-=======
->>>>>>> 700d994f
             # Define optimal number of CUDA threads per block for deposition
             # and gathering kernels (determined empirically)
             if particle_shape == "cubic":
@@ -538,7 +523,6 @@
             self.compton_scatterer.handle_scattering( self, t )
 
 
-<<<<<<< HEAD
     def handle_particle_boundaries( self ):
         """
         Handle particle boundary conditions
@@ -558,8 +542,7 @@
                 periodic_particles_radially_cuda[dim_grid_1d, dim_block_1d](
                     self.rmax, self.x, self.y)
 
-=======
->>>>>>> 700d994f
+
     def rearrange_particle_arrays( self ):
         """
         Rearranges the particle data arrays to match with the sorted
